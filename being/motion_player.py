"""Curve / motion player block.

Todo:
  - Changing playback speed on the fly. As separate input? Need some internal
    clock. Or a phasor?
  - Slow and fast crossover between splines?
"""
import json
from typing import NamedTuple, Optional

import numpy as np
from scipy.interpolate import BPoly

from being.block import Block, output_neighbors
from being.clock import Clock
from being.content import Content
from being.curve import Curve
from being.logging import get_logger
from being.motors.blocks import MotorBlock
from being.utils import filter_by_type


"""
# Todo: Urgency. Do we need that? Should we use it for slow and fast crossovers?

from enum import Enum, auto

class Urgency(Enum):
    NOW = auto()
    NEXT = auto()
    ENQUEUE = auto()
"""


def constant_spline(position=0.0, duration=1.0) -> BPoly:
    """Create a constant spline for a given position which extrapolates
    indefinitely.

    Args:
        position: Target position value.
        duration: Todo.

    Returns:
        Constant spline.
    """
    return BPoly(c=[[position]], x=[0., duration], extrapolate=True)


def constant_curve(positions=0.0, duration=1.0) -> Curve:
    """Create a curve with keeping constant values."""
    return Curve([
        constant_spline(pos, duration)
        for pos in np.atleast_1d(positions)
    ])


class MotionCommand(NamedTuple):

    """Message to trigger curve playback."""

    name: str
    loop: bool = False


class MotionPlayer(Block):

    """Spline sampler block. Feeds on motion commands and outputs position
    values for a given spline. Supports different playback speeds and looping
    option.

    Attributes:
        spline (Spline): Currently playing spline.
        startTime (float): Start time of current spline.
        playbackSpeed (float): Playback speed for current spline.
        looping (bool): Looping motion.
    """

    def __init__(self, ndim=1, clock=None, content=None, **kwargs):
        if clock is None:
            clock = Clock.single_instance_setdefault()

        if content is None:
            content = Content.single_instance_setdefault()

        super().__init__(**kwargs)
        self.add_message_input('mcIn')
        self.positionOutputs = []
        for _ in range(ndim):
            self.add_position_output()

        self.clock = clock
        self.content = content
        self.curve = None
        self.startTime = 0
        self.looping = False
        self.logger = get_logger(str(self))

    @property
    def playing(self) -> bool:
        """Playback in progress."""
        return self.curve is not None

    @property
    def ndim(self) -> int:
        """Number of position outputs."""
        return len(self.positionOutputs)

    def add_position_output(self):
        """Add an additional position out to the motion player."""
        newOutput = self.add_value_output()
        self.positionOutputs.append(newOutput)

    def stop(self):
        """Stop spline playback."""
        self.curve = None
        self.startTime = 0
        self.looping = False

    def play_curve(self, curve: Curve, loop: bool = False, offset: float = 0.) -> float:
        """Play a curve directly.

        Args:
<<<<<<< HEAD
            spline: Spline to play.
            loop: Loop spline playback.
            offset: Start offset inside spline.
=======
            curve: Curve to play.

        Kwargs:
            loop: Loop playback.
            offset: Start time offset.
>>>>>>> 50abaa55

        Returns:
            Scheduled start time.
        """
        self.logger.info('Playing curve')
        self.curve = curve
        self.startTime = self.clock.now() - offset
        self.looping = loop
        return self.startTime

    def process_mc(self, mc: MotionCommand) -> Optional[float]:
        """Process new motion command and schedule next curve to play.

        Args:
            mc: Motion command.

        Returns:
            Scheduled start time.
        """
        try:
            self.logger.info('Playing motion %r', mc.name)
            curve = self.content.load_curve(mc.name)
        except FileNotFoundError:
            self.logger.error('Motion %r does not exist!', mc.name)
            currentVals = [out.value for out in self.positionOutputs]
            curve = constant_curve(currentVals, duration=5.)
        except json.JSONDecodeError:
            self.logger.error('Could not decode %r!', mc.name)
            currentVals = [out.value for out in self.positionOutputs]
            curve = constant_curve(currentVals, duration=5.)

        if curve.n_channels != self.ndim:
            msg = (
                f'Motion {mc.name} is not compatible with connected motors'
                f'({curve.n_channels} != {self.ndim})!'
            )
            self.logger.error(msg)

        return self.play_curve(curve, mc.loop)

    def update(self):
        for mc in self.input.receive():
            self.process_mc(mc)

        if self.playing:
            now = self.clock.now()
            t = now - self.startTime
            if not self.looping and t >= self.curve.end:
                return self.stop()

            samples = self.curve.sample(t, loop=self.looping)
            for val, out in zip(samples, self.positionOutputs):
                out.value = val

    def neighboring_motors(self):
        for out in self.positionOutputs:
            input_ = next(iter(out.connectedInputs))
            if input_.owner:
                yield input_.owner

    def to_dict(self):
        dct = super().to_dict()
        dct['ndim'] = self.ndim
        neighbors = output_neighbors(self)
        dct['motors'] = list(filter_by_type(neighbors, MotorBlock))
        return dct

    def __str__(self):
        return type(self).__name__<|MERGE_RESOLUTION|>--- conflicted
+++ resolved
@@ -120,17 +120,9 @@
         """Play a curve directly.
 
         Args:
-<<<<<<< HEAD
-            spline: Spline to play.
-            loop: Loop spline playback.
-            offset: Start offset inside spline.
-=======
             curve: Curve to play.
-
-        Kwargs:
             loop: Loop playback.
             offset: Start time offset.
->>>>>>> 50abaa55
 
         Returns:
             Scheduled start time.
