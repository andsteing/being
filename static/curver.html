<!DOCTYPE html>
<html>
    <head>
        <meta charset="utf-8"/>
        <title>Curver</title>
        <link rel="stylesheet" type="text/css" href="static/reset.css">
        <script type="module" src="static/curver.js"></script>
        <style>
            #plotter {
                width: 100%;
                height: 30vh;
            }
            #editor {
                width: 100%;
                height: 40vh;
            }
        </style>
    </head>
    <body>
        <h1>This Is Heading One</h1>

        <p>
            Lorem ipsum dolor sit amet, consetetur sadipscing elitr, sed diam
            nonumy eirmod tempor invidunt ut labore et dolore magna aliquyam
            erat, sed diam voluptua. At vero eos et accusam et justo duo
            dolores et ea rebum. Stet clita kasd gubergren, no sea takimata
            sanctus est Lorem ipsum dolor sit amet. Lorem ipsum dolor sit amet,
            consetetur sadipscing elitr, sed diam nonumy eirmod tempor invidunt
            ut labore et dolore magna aliquyam erat, sed diam voluptua. At vero
            eos et accusam et justo duo dolores et ea rebum. Stet clita kasd
            gubergren, no sea takimata sanctus est Lorem ipsum dolor sit amet.
        </p>


        <being-plotter id="plotter"></being-plotter>
        
        <p>
            Lorem ipsum dolor sit amet, consetetur sadipscing elitr, sed diam
            nonumy eirmod tempor invidunt ut labore et dolore magna aliquyam
            erat, sed diam voluptua. At vero eos et accusam et justo duo
            dolores et ea rebum. Stet clita kasd gubergren, no sea takimata
            sanctus est Lorem ipsum dolor sit amet. Lorem ipsum dolor sit amet,
            consetetur sadipscing elitr, sed diam nonumy eirmod tempor invidunt
            ut labore et dolore magna aliquyam erat, sed diam voluptua. At vero
            eos et accusam et justo duo dolores et ea rebum. Stet clita kasd
            gubergren, no sea takimata sanctus est Lorem ipsum dolor sit amet.
        </p>

        <being-editor id="editor"></being-editor>

        <p>
            Lorem ipsum dolor sit amet, consetetur sadipscing elitr, sed diam
            nonumy eirmod tempor invidunt ut labore et dolore magna aliquyam
            erat, sed diam voluptua. At vero eos et accusam et justo duo
            dolores et ea rebum. Stet clita kasd gubergren, no sea takimata
            sanctus est Lorem ipsum dolor sit amet. Lorem ipsum dolor sit amet,
            consetetur sadipscing elitr, sed diam nonumy eirmod tempor invidunt
            ut labore et dolore magna aliquyam erat, sed diam voluptua. At vero
            eos et accusam et justo duo dolores et ea rebum. Stet clita kasd
            gubergren, no sea takimata sanctus est Lorem ipsum dolor sit amet.
        </p>
    </body>
    <script type="module">
        import {ready} from "/static/js/utils.js";
        import {receive_from_websocket} from "/static/js/web-socket.js";

<<<<<<< HEAD
        const bpoly = {
=======
        import {bpoly_to_bezier} from "/static/js/bezier.js";
        let bpoly = {
>>>>>>> 6eda3e80
            "type": "BPoly",
            "extrapolate": true,
            "axis": 0,
            "knots": [ 0.0, 1.0, 3.0, 6.0 ],
            "coefficients": [
                [ 0.0, 1.0, 0.0 ],
                [ 0.5888888888888889, 1.2148148148148148, -0.9666666666666666 ],
                [ 0.8925925925925928, 0.6444444444444444, -2.1 ],
                [ 1.0, 0.0, -0.9999999999999996 ]
            ]
        };
<<<<<<< HEAD

        /*
        import {bpoly_to_bezier} from "/static/js/bezier.js";
        cps = bpoly_to_bezier(bpoly);
=======
        let cps = bpoly_to_bezier(bpoly);
>>>>>>> 6eda3e80
        let knots = cps.map(row => row[0]);
        knots.push(cps[0][3]);

        ready(function() {
            const plotter = document.getElementById("plotter");
            const editor = document.getElementById("editor");
            const host = window.location.host;
            const streamUrl = 'ws://' + host + '/stream';
            receive_from_websocket(streamUrl, {
                "output-values": [
                    msg => plotter.new_data(msg),
                    msg => editor.new_data(msg),
                ],
            });
            editor.load_spline(bpoly);
        });
    </script>
</html><|MERGE_RESOLUTION|>--- conflicted
+++ resolved
@@ -63,13 +63,8 @@
     <script type="module">
         import {ready} from "/static/js/utils.js";
         import {receive_from_websocket} from "/static/js/web-socket.js";
-
-<<<<<<< HEAD
+        import {bpoly_to_bezier} from "/static/js/bezier.js";
         const bpoly = {
-=======
-        import {bpoly_to_bezier} from "/static/js/bezier.js";
-        let bpoly = {
->>>>>>> 6eda3e80
             "type": "BPoly",
             "extrapolate": true,
             "axis": 0,
@@ -81,16 +76,14 @@
                 [ 1.0, 0.0, -0.9999999999999996 ]
             ]
         };
-<<<<<<< HEAD
 
         /*
         import {bpoly_to_bezier} from "/static/js/bezier.js";
         cps = bpoly_to_bezier(bpoly);
-=======
         let cps = bpoly_to_bezier(bpoly);
->>>>>>> 6eda3e80
         let knots = cps.map(row => row[0]);
         knots.push(cps[0][3]);
+        */
 
         ready(function() {
             const plotter = document.getElementById("plotter");
