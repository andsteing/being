--- conflicted
+++ resolved
@@ -6,7 +6,7 @@
 from being.block import Block
 from being.can.nmt import OPERATIONAL, PRE_OPERATIONAL
 from being.clock import Clock
-from being.config import CONFIG
+from being.configuration import CONFIG
 from being.connectables import ValueOutput, MessageOutput
 from being.execution import execute, block_network_graph
 from being.graph import topological_sort
@@ -14,11 +14,8 @@
 from being.motion_player import MotionPlayer
 from being.motors.blocks import MotorBlock
 from being.motors.homing import HomingState
-<<<<<<< HEAD
+from being.pacemaker import Pacemaker
 from being.params import Parameter
-=======
-from being.pacemaker import Pacemaker
->>>>>>> 6811b403
 from being.utils import filter_by_type
 
 
