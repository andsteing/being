--- conflicted
+++ resolved
@@ -544,12 +544,6 @@
         return await post_json(API + "/motions")
     }
 
-<<<<<<< HEAD
-=======
-    async save_spline() {
-        const bpoly = this.history.retrieve().to_dict()
-        const url = encodeURI(API + "/motions/" + this.splineList.selected)
->>>>>>> 0daedcf3
 
     async save_spline() {
         const bpoly = this.history.retrieve();
