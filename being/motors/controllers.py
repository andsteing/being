"""Motor controllers."""
import abc
import sys
import warnings
from typing import Optional, Set

from canopen.emcy import EmcyError

from being.bitmagic import clear_bit, set_bit
from being.can.cia_402 import CiA402Node, HOMING_METHOD, OperationMode, State
from being.config import CONFIG
from being.constants import FORWARD
from being.logging import get_logger
from being.math import clip
from being.motors.definitions import MotorInterface, MotorState, MotorEvent, PositionProfile, VelocityProfile
from being.motors.homing import CiA402Homing, CrudeHoming, default_homing_method
from being.motors.motors import Motor
from being.motors.vendor import (
    FAULHABER_EMERGENCY_DESCRIPTIONS,
    FAULHABER_SUPPORTED_HOMING_METHODS,
    MAXON_EMERGENCY_DESCRIPTIONS,
    MAXON_SUPPORTED_HOMING_METHODS,
    MaxonDigitalInput,
)
from being.utils import merge_dicts


INTERVAL = CONFIG['General']['INTERVAL']
LOGGER = get_logger(name=__name__, parent=None)


def nested_get(dct, keys):
    """Nested dict access."""
    for k in keys:
        dct = dct[k]

    return dct


def inspect(node, name):
    """Inspect node setting / parameter by name."""
    e = nested_get(node.sdo, name.split('/'))
    print(name, e.raw)


def inspect_many(node, names):
    """Inspect many node settings / parameters by name."""
    for name in names:
        inspect(node, name)


def format_error_code(errorCode: int, descriptions: list) -> str:
    """Emergency error code -> description.

    Args:
        errorCode: Error code to check.
        descriptions: Description table with (code, mask, description) entries.

    Returns:
        Text error description.
    """
    description = 'Unknown emergency error'
    for code, mask, desc in descriptions:
        if errorCode & mask == code:
            description = desc

    return f'{description} (error code {errorCode:#04x})'


class Controller(MotorInterface):

    """Semi abstract controller base class.

    Attributes:
        EMERGENCY_ERROR_CODES: TODO.
        SUPPORTED_HOMING_METHODS: Supported homing methods.
        node: Connected CiA 402 CANopen node.
        motor: Associated hardware motor.
        direction: Motor direction.
        homingMethod: Homing method.
        homingDirection: Homing direction.
        lower: Lower clipping value for target position in device units.
        upper: Upper clipping value for target position in device units.
        logger: Controller logging instance.
        only_new_ones: Filter for showing error messages only once.
    """

    EMERGENCY_DESCRIPTIONS: list = []
    SUPPORTED_HOMING_METHODS: Set[int] = {}

    def __init__(self,
            node: CiA402Node,
            motor: Motor,
            length: float,
            direction: int = FORWARD,
            settings: Optional[dict] = None,
<<<<<<< HEAD
            multiplier: float = 1.0,
            operationMode: OperationMode = OperationMode.CYCLIC_SYNCHRONOUS_POSITION,
=======
>>>>>>> a45effe2
            **homingKwargs,
        ):
        """Args:
            node: Connected CanOpen node.
            motor: Motor definitions / settings.
            length: Clipping length in SI units.

        Kwargs:
            direction: Movement direction.
            settings: Motor settings.
            **homingKwargs: Homing parameters.
        """
        # Defaults
        if settings is None:
            settings = {}

        super().__init__()

        # Attrs
        self.node: CiA402Node = node
        self.motor: Motor = motor
        self.direction = direction
        self.length = length

        self.logger = get_logger(str(self))
<<<<<<< HEAD
        self.position_si_2_device = float(multiplier * motor.si_2_device_units('position'))
        self.velocity_si_2_device = float(multiplier * motor.si_2_device_units('velocity'))
        self.acceleration_si_2_device = float(multiplier * motor.si_2_device_units('acceleration'))
=======
        self.position_si_2_device = float(motor.gear * motor.position_si_2_device)
>>>>>>> a45effe2
        self.lower = 0.
        self.upper = length * self.position_si_2_device
        self.lastState = node.get_state()
        self.switchJob = None
        self.init_homing(**homingKwargs)

        # Configure node
        self.apply_motor_direction(direction)
        merged = merge_dicts(self.motor.defaultSettings, settings)
        self.node.apply_settings(merged)
        for errMsg in self.error_history_messages():
            self.logger.error(errMsg)

        self.node.set_operation_mode(operationMode)
        self.disable()  # READY_TO_SWITCH_ON via PDO

    def disable(self):
        self.switchJob = self.node.change_state(State.READY_TO_SWITCH_ON, how='pdo', generator=True)

    def enable(self):
        self.switchJob = self.node.change_state(State.OPERATION_ENABLED, how='pdo', generator=True)

    def motor_state(self):
        if self.lastState is State.OPERATION_ENABLED:
            return MotorState.ENABLED
        elif self.lastState is State.FAULT:
            return MotorState.FAULT
        else:
            return MotorState.DISABLED

    def home(self):
        """Create homing job routine for this controller."""
        self.logger.debug('home()')
        self.homing.home()
        self.publish(MotorEvent.HOMING_CHANGED)

    def homing_state(self):
        return self.homing.state

    def init_homing(self, **homingKwargs):
        """Setup homing."""
        method = default_homing_method(**homingKwargs)
        if method not in self.SUPPORTED_HOMING_METHODS:
            raise ValueError(f'Homing method {method} not supported for controller {self}')

        self.homing = CiA402Homing(self.node)
        self.node.sdo[HOMING_METHOD].raw = method

    @abc.abstractmethod
    def apply_motor_direction(self, direction: float):
        """Configure direction or orientation of controller / motor."""
        raise NotImplementedError

    def format_emcy(self, emcy: EmcyError) -> str:
        """Get vendor specific description of EMCY error."""
        return format_error_code(emcy.code, self.EMERGENCY_DESCRIPTIONS)

    def error_history_messages(self):
        """Iterate over current error messages in error history register."""
        errorHistory = self.node.sdo[0x1003]
        numErrors = errorHistory[0].raw
        for nr in range(numErrors):
            number = errorHistory[nr + 1].raw
            raw = number.to_bytes(4, sys.byteorder)
            code = int.from_bytes(raw[:2], 'little')
            yield format_error_code(code, self.EMERGENCY_DESCRIPTIONS)

    def set_target_position(self, targetPosition):
        """Set target position in SI units."""
        if self.homing.homed:
            dev = targetPosition * self.position_si_2_device
            clipped = clip(dev, self.lower, self.upper)
            self.node.set_target_position(clipped)

    def get_actual_position(self) -> float:
        """Get actual position in SI units."""
        return self.node.get_actual_position() / self.position_si_2_device

    def play_position_profile(self, profile: PositionProfile):
        """Play position profile."""
        pos = self.position_si_2_device * profile.position
        vel = None
        acc = None

        if profile.velocity is not None:
            vel = self.velocity_si_2_device * profile.velocity

        if profile.acceleration is not None:
            acc = self.acceleration_si_2_device * profile.acceleration

        self.node.move_to(position=pos, velocity=vel, acceleration=acc)

    def play_velocity_profile(self, profile: VelocityProfile):
        """Play velocity profile."""
        vel = self.velocity_si_2_device * profile.velocity
        acc = None

        if profile.acceleration is not None:
            acc = self.acceleration_si_2_device * profile.acceleration

        self.node.move_with(velocity=vel, acceleration=acc)

    def state_changed(self, state: State) -> bool:
        """Check if node state changed since last call."""
        if state is self.lastState:
            return False

        self.lastState = state
        return True

    def publish_errors(self):
        for emcy in self.node.emcy.active:
            msg = self.format_emcy(emcy)
            self.logger.error(msg)
            self.publish(MotorEvent.ERROR, msg)

        self.node.emcy.reset()

    def update(self):
        """Controller tick function. Does the following:
          - Observe state changes and publish
          - Observe errors and publish
          - Drive homing
          - Drive state switching jobs
        """
        state = self.node.get_state('pdo')
        if self.state_changed(state):
            self.publish(MotorEvent.STATE_CHANGED)

        if state is State.FAULT:
            self.publish_errors()

        if self.homing.ongoing:
            self.homing.update()
            if not self.homing.ongoing:
                self.publish(MotorEvent.HOMING_CHANGED)
        else:
            if self.switchJob:
                try:
                    next(self.switchJob)
                except StopIteration:
                    self.switchJob = None

    def __str__(self):
        return f'{type(self).__name__}({self.node}, {self.motor})'


class Mclm3002(Controller):

    """Faulhaber MCLM 3002 controller."""

    EMERGENCY_DESCRIPTIONS = FAULHABER_EMERGENCY_DESCRIPTIONS
    SUPPORTED_HOMING_METHODS = FAULHABER_SUPPORTED_HOMING_METHODS
    HARD_STOP_HOMING = {-1, -2, -3, -4}

    def __init__(self,
            *args,
            homingMethod: Optional[int] = None,
            homingDirection: float = FORWARD,
            operationMode: OperationMode = OperationMode.CYCLIC_SYNCHRONOUS_POSITION,
            **kwargs,
        ):
        super().__init__(
            *args,
            homingMethod=homingMethod,
            homingDirection=homingDirection,
            operationMode=operationMode,
            **kwargs,
        )

    def init_homing(self, **homingKwargs):
        method = default_homing_method(**homingKwargs)
        if method in self.HARD_STOP_HOMING:
            minWidth = self.position_si_2_device * self.length
            self.homing = CrudeHoming(self.node, minWidth, homingMethod=method)
        else:
            super().init_homing(homingMethod=method)

    def apply_motor_direction(self, direction: float):
        if direction >= 0:
            positivePolarity = 0
            self.node.sdo['Polarity'].raw = positivePolarity
        else:
            negativePolarity = (1 << 6) | (1 << 7)  # Position and velocity
            self.node.sdo['Polarity'].raw = negativePolarity


class Epos4(Controller):

    """Maxon EPOS4 controller."""

    EMERGENCY_DESCRIPTIONS = MAXON_EMERGENCY_DESCRIPTIONS
    SUPPORTED_HOMING_METHODS = MAXON_SUPPORTED_HOMING_METHODS

    def __init__(self,
<<<<<<< HEAD
            *args,
            usePositionController: bool = True,
            recoverRpdoTimeoutError: bool = True,
            operationMode: OperationMode = OperationMode.CYCLIC_SYNCHRONOUS_POSITION,
=======
             node: CiA402Node,
             *args,
            usePositionController=True,
            recoverRpdoTimeoutError=True,
>>>>>>> a45effe2
            **kwargs,
        ):
        """Kwargs:
            usePositionController: If True use position controller on EPOS4 with
                operation mode CYCLIC_SYNCHRONOUS_POSITION. Otherwise simple
                custom application side position controller working with the
                CYCLIC_SYNCHRONOUS_VELOCITY.
            recoverRpdoTimeoutError: Re-enable drive after a FAULT because of a
                RPOD timeout error.
        """
<<<<<<< HEAD
        if not usePositionController:
            warnings.warn(
                'Setting operation mode to'
                f' {OperationMode.CYCLIC_SYNCHRONOUS_VELOCITY} for custom'
                ' position controller'
            )

        super().__init__(*args, operationMode=operationMode, **kwargs)
=======
        self.set_all_digital_inputs_to_none(node)  # Before apply_settings_to_node
        super().__init__(node, *args, **kwargs)
>>>>>>> a45effe2
        self.usePositionController = usePositionController
        self.recoverRpdoTimeoutError = recoverRpdoTimeoutError

        self.rpdoTimeoutOccurred = False

        # TODO: Test if firmwareVersion < 0x170h?
        self.logger.info('Firmware version 0x%04x', self.firmware_version())

    def init_homing(self, **homingKwargs):
        method = default_homing_method(**homingKwargs)
        if method == 35:
            warnings.warn('Epos4 does not support homing method 35. Using 37 instead.')
            method = 37

        super().init_homing(homingMethod=method)

    def firmware_version(self) -> int:
        """Firmware version of EPOS4 node."""
        revisionNumber = self.node.sdo['Identity object']['Revision number'].raw
        lowWord = 16
        firmwareVersion = revisionNumber >> lowWord
        return firmwareVersion

    def apply_motor_direction(self, direction: float):
        variable = self.node.sdo['Axis configuration']['Axis configuration miscellaneous']
        misc = variable.raw
        if direction >= 0:
            newMisc = clear_bit(misc, bit=0)
        else:
            newMisc = set_bit(misc, bit=0)

        variable.raw = newMisc

    @staticmethod
    def set_all_digital_inputs_to_none(node):
        """Set all digital inputs of Epos4 controller to none by default.
        Reason: Because of settings dictionary it is not possible to have two
        entries. E.g. unset and then set to HOME_SWITCH.
        """
        for subindex in range(1, 9):
            node.sdo['Configuration of digital inputs'][subindex].raw = MaxonDigitalInput.NONE

    def set_target_position(self, targetPosition):
        if self.homing.homed:
            dev = targetPosition * self.position_si_2_device
            posSoll = clip(dev, self.lower, self.upper)

            if self.usePositionController:
                self.node.set_target_position(posSoll)
            else:
                posIst = self.node.get_actual_position()
                self.node.set_target_position(posSoll)
                err = (posSoll - posIst)
                velSoll = 1e-3 / INTERVAL * err
                self.node.set_target_velocity(velSoll)

    def publish_errors(self):
        for emcy in self.node.emcy.active:
            rpodTimeout = 0x8250
            if emcy.code == rpodTimeout:
                self.rpdoTimeoutOccurred = True

            msg = self.format_emcy(emcy)
            self.logger.error(msg)
            self.publish(MotorEvent.ERROR, msg)

        self.node.emcy.reset()

    def update(self):
        super().update()
        if self.recoverRpdoTimeoutError:
            if self.lastState is State.FAULT and self.rpdoTimeoutOccurred:
                self.enable()
                self.rpdoTimeoutOccurred = False<|MERGE_RESOLUTION|>--- conflicted
+++ resolved
@@ -94,11 +94,7 @@
             length: float,
             direction: int = FORWARD,
             settings: Optional[dict] = None,
-<<<<<<< HEAD
-            multiplier: float = 1.0,
             operationMode: OperationMode = OperationMode.CYCLIC_SYNCHRONOUS_POSITION,
-=======
->>>>>>> a45effe2
             **homingKwargs,
         ):
         """Args:
@@ -124,13 +120,9 @@
         self.length = length
 
         self.logger = get_logger(str(self))
-<<<<<<< HEAD
-        self.position_si_2_device = float(multiplier * motor.si_2_device_units('position'))
-        self.velocity_si_2_device = float(multiplier * motor.si_2_device_units('velocity'))
-        self.acceleration_si_2_device = float(multiplier * motor.si_2_device_units('acceleration'))
-=======
-        self.position_si_2_device = float(motor.gear * motor.position_si_2_device)
->>>>>>> a45effe2
+        self.position_si_2_device = motor.si_2_device_units('position')
+        self.velocity_si_2_device = motor.si_2_device_units('velocity')
+        self.acceleration_si_2_device = motor.si_2_device_units('acceleration')
         self.lower = 0.
         self.upper = length * self.position_si_2_device
         self.lastState = node.get_state()
@@ -326,17 +318,11 @@
     SUPPORTED_HOMING_METHODS = MAXON_SUPPORTED_HOMING_METHODS
 
     def __init__(self,
-<<<<<<< HEAD
+            node: CiA402Node,
             *args,
             usePositionController: bool = True,
             recoverRpdoTimeoutError: bool = True,
             operationMode: OperationMode = OperationMode.CYCLIC_SYNCHRONOUS_POSITION,
-=======
-             node: CiA402Node,
-             *args,
-            usePositionController=True,
-            recoverRpdoTimeoutError=True,
->>>>>>> a45effe2
             **kwargs,
         ):
         """Kwargs:
@@ -347,7 +333,6 @@
             recoverRpdoTimeoutError: Re-enable drive after a FAULT because of a
                 RPOD timeout error.
         """
-<<<<<<< HEAD
         if not usePositionController:
             warnings.warn(
                 'Setting operation mode to'
@@ -355,14 +340,10 @@
                 ' position controller'
             )
 
-        super().__init__(*args, operationMode=operationMode, **kwargs)
-=======
         self.set_all_digital_inputs_to_none(node)  # Before apply_settings_to_node
-        super().__init__(node, *args, **kwargs)
->>>>>>> a45effe2
+        super().__init__(node, *args, operationMode=operationMode, **kwargs)
         self.usePositionController = usePositionController
         self.recoverRpdoTimeoutError = recoverRpdoTimeoutError
-
         self.rpdoTimeoutOccurred = False
 
         # TODO: Test if firmwareVersion < 0x170h?
