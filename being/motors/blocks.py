"""Motor blocks.

For now homing is implemented as *homing generators*. This might seem overly
complicated but we do this so that we can move blocking aspects to the caller
and home multiple motors / nodes in parallel. This results in quasi coroutines.
We do not use asyncio because we want to keep the core async free for now.
"""
import itertools
from typing import Optional, Dict, Any, Union

from being.backends import CanBackend
from being.block import Block
from being.can import load_object_dictionary
from being.can.cia_402 import CiA402Node
from being.config import CONFIG
from being.constants import TAU
from being.kinematics import kinematic_filter, State as KinematicState
from being.logging import get_logger
from being.motors.controllers import Controller, Mclm3002, Epos4
from being.motors.definitions import MotorState, MotorEvent, MotorInterface
from being.motors.homing import DummyHoming, HomingState
from being.motors.motors import get_motor, Motor
from being.resources import register_resource


INTERVAL = CONFIG['General']['INTERVAL']
"""General delta t interval."""

CONTROLLER_TYPES: Dict[str, Controller] = {
    'MCLM3002P-CO': Mclm3002,
    'EPOS4': Epos4,
}
"""Device name -> Controller type lookup."""


def create_controller_for_node(node: CiA402Node, *args, **kwargs) -> Controller:
    """Controller factory. Different controllers depending on device name. Wraps
    CanOpen node.
    """
    deviceName = node.manufacturer_device_name()
    if deviceName not in CONTROLLER_TYPES:
        raise ValueError(f'No controller registered for device name {deviceName}!')

    controllerType = CONTROLLER_TYPES[deviceName]
    return controllerType(node, *args, **kwargs)


class MotorBlock(Block, MotorInterface):

    FREE_NUMBERS = itertools.count(1)

    def __init__(self, name: Optional[str] = None):
        """Kwargs:
            name: Block name.
        """
        if name is None:
            name = 'Motor %d' % next(self.FREE_NUMBERS)

        super().__init__(name=name)
        MotorInterface.__init__(self)
        self.add_value_input('targetPosition')
        self.add_value_output('actualPosition')

    def to_dict(self):
        dct = super().to_dict()
        dct['state'] = self.motor_state()
        dct['homing'] = self.homing_state()
        return dct


class DummyMotor(MotorBlock):

    """Dummy motor for testing and standalone usage."""

    def __init__(self, length: float = 0.040, name=None):
        super().__init__(name=name)
        self.length = length
        self.state = KinematicState()
        self.dt = INTERVAL
        self._enabled = False

        self.homing = DummyHoming()

    def enable(self, publish: bool = True):
        self._enabled = True
        super().enable(publish)

    def disable(self, publish: bool = True):
        self._enabled = False
        super().disable(publish)

    def motor_state(self):
        if self._enabled:
            return MotorState.ENABLED
        else:
            return MotorState.DISABLED

    def home(self):
        self.homing.home()
        super().home()

    def homing_state(self):
        return self.homing.state

    def update(self):
        if self.homing.ongoing:
            self.homing.update()
            if not self.homing.ongoing:
                self.publish(MotorEvent.STATE_CHANGED)
        elif self.homing.state is HomingState.HOMED:
            target = self.input.value
            self.state = kinematic_filter(
                target,
                dt=self.dt,
                initial=self.state,
                maxSpeed=1.,
                maxAcc=1.,
                lower=0.,
                upper=self.length,
            )

        self.output.value = self.state.position

    def to_dict(self):
        dct = super().to_dict()
        dct['length'] = self.length
        return dct


class CanMotor(MotorBlock):

    """Motor blocks which takes set-point values through its inputs and outputs
    the current actual position value through its output. The input position
    values are filtered with a kinematic filter. Encapsulates a and setups a
    CiA402Node. Currently only tested with Faulhaber linear drive (0.04 m).

    Attributes:
        controller (Controller): Motor controller.
        logger (Logger): CanMotor logger.
    """

    def __init__(self,
             nodeId,
             motor: Union[str, Motor],
             name: Optional[str] = None,
             node: Optional[CiA402Node] = None,
             objectDictionary=None,
             network: Optional[CanBackend] = None,
             settings: Optional[Dict[str, Any]] = None,
             **controllerKwargs,
         ):
        """Args:
            nodeId: CANopen node id.
            motor: Motor object or motor name [str]

        Kwargs:
            node: CiA402Node driver node. If non given create new one
                (dependency injection).
            objectDictionary: Object dictionary for CiA402Node. If will be tried
                to identified from known EDS files.
            network: External CAN network (dependency injection).
            settings: Motor settings. Dict of EDS variables -> Raw value to set.
                EDS variable with path syntax (slash '/' separator) for nested
                settings.
            name: Block name
            **controllerKwargs: Key word arguments for controller.
        """
        super().__init__(name=name)
        if network is None:
            network = CanBackend.single_instance_setdefault()
            register_resource(network, duplicates=False)

        if node is None:
            if objectDictionary is None:
                objectDictionary = load_object_dictionary(network, nodeId)

            node = CiA402Node(nodeId, objectDictionary, network)

        if settings is None:
            settings = {}

        if isinstance(motor, str):
            motor = get_motor(motor)

        self.controller: Controller = create_controller_for_node(
            node,
            motor,
            settings=settings,
            **controllerKwargs,
        )
        self.logger = get_logger(str(self))
        for msg in self.controller.error_history_messages():
            self.publish(MotorEvent.ERROR, msg)

        self.controller.subscribe(MotorEvent.STATE_CHANGED, lambda: self.publish(MotorEvent.STATE_CHANGED))
        self.controller.subscribe(MotorEvent.ERROR, lambda msg: self.publish(MotorEvent.ERROR, msg))
        self.controller.subscribe(MotorEvent.HOMING_CHANGED, lambda: self.publish(MotorEvent.STATE_CHANGED))

    def enable(self, publish: bool = False):
        self.controller.enable()

    def disable(self, publish: bool = True):
        self.controller.disable()

    def motor_state(self):
        return self.controller.motor_state()

    def home(self):
        self.controller.home()
        super().home()

<<<<<<< HEAD
    def _check_emcy_errors(self):
        """Check and publish new emergency errors and publish (if any)"""
        for emcy in self.controller.new_emcy_errors():
            msg = self.controller.emcy_message(emcy)
            self.logger.error(msg)
            self.publish(MOTOR_ERROR, msg)

    def update(self):
        self.check_emcy_errors()
        sw = self.controller.node.pdo[STATUSWORD].raw
        if self.homing is HomingState.HOMED:
            state = which_state(sw)
            if state is CiA402State.OPERATION_ENABLE:
                self.controller.set_target_position(self.targetPosition.value)

        elif self.homing is HomingState.ONGOING:
            self.homing = next(self.homingJob)
            if self.homing is not HomingState.ONGOING:
                self.publish(MOTOR_DONE_HOMING)
                self.publish(MOTOR_CHANGED)
=======
    def homing_state(self):
        return self.controller.homing_state()
>>>>>>> 5842782e

    def update(self):
        self.controller.update()
        self.controller.set_target_position(self.targetPosition.value)
        self.output.value = self.controller.get_actual_position()

    def to_dict(self):
        dct = super().to_dict()
        dct['length'] = self.controller.length
        return dct

    def __str__(self):
        controller = self.controller
        return f'{type(self).__name__}({controller})'


class LinearMotor(CanMotor):

    """Default linear Faulhaber motor."""


    def __init__(self, nodeId, motor='LM 1247', **kwargs):
        super().__init__(nodeId, motor, **kwargs)


class RotaryMotor(CanMotor):

    """Default rotary Maxon motor."""

    def __init__(self, nodeId, motor='DC 22', length=TAU, **kwargs):
        super().__init__(nodeId, motor, length=length, **kwargs)


class WindupMotor(CanMotor):

    """Default windup motor with Maxon controller"""

    def __init__(self, nodeId, motor="EC 45", spool_diameter: float = 1.0, length: float = 1.0, **kwargs):
        """Args:
            spool_diameter: diameter [m] of spool where the filament is winded up
            length: length of filament [m]
        """
        multiplier = 1 / (spool_diameter / 2)
        super().__init__(nodeId, motor, multiplier, length=length, multiplier=multiplier, **kwargs)

    def update(self):
        self.check_emcy_errors()
        sw = self.controller.node.pdo[STATUSWORD].raw
        if self.homing is HomingState.HOMED:
            state = which_state(sw)
            if state is CiA402State.OPERATION_ENABLE:
                # TODO: Update multiplier depending on target position
                self.controller.set_target_position(self.targetPosition.value)

        elif self.homing is HomingState.ONGOING:
            self.homing = next(self.homingJob)
            if self.homing is not HomingState.ONGOING:
                self.publish(MOTOR_DONE_HOMING)
                self.publish(MOTOR_CHANGED)<|MERGE_RESOLUTION|>--- conflicted
+++ resolved
@@ -209,31 +209,8 @@
         self.controller.home()
         super().home()
 
-<<<<<<< HEAD
-    def _check_emcy_errors(self):
-        """Check and publish new emergency errors and publish (if any)"""
-        for emcy in self.controller.new_emcy_errors():
-            msg = self.controller.emcy_message(emcy)
-            self.logger.error(msg)
-            self.publish(MOTOR_ERROR, msg)
-
-    def update(self):
-        self.check_emcy_errors()
-        sw = self.controller.node.pdo[STATUSWORD].raw
-        if self.homing is HomingState.HOMED:
-            state = which_state(sw)
-            if state is CiA402State.OPERATION_ENABLE:
-                self.controller.set_target_position(self.targetPosition.value)
-
-        elif self.homing is HomingState.ONGOING:
-            self.homing = next(self.homingJob)
-            if self.homing is not HomingState.ONGOING:
-                self.publish(MOTOR_DONE_HOMING)
-                self.publish(MOTOR_CHANGED)
-=======
     def homing_state(self):
         return self.controller.homing_state()
->>>>>>> 5842782e
 
     def update(self):
         self.controller.update()
