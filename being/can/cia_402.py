--- conflicted
+++ resolved
@@ -529,12 +529,8 @@
         """Get current node state.
 
         Args:
-<<<<<<< HEAD
-            how: Either via 'sdo' or 'pdo'.
-=======
             how (optional): Which communication channel to use. Either via 'sdo'
                 or 'pdo'.  'sdo' by default.
->>>>>>> 50abaa55
 
         Returns:
             Current CiA 402 state.
@@ -552,17 +548,7 @@
 
         Args:
             target: Target state to switch to.
-<<<<<<< HEAD
-            how: Either via 'sdo' or 'pdo'.
-
-        Yields:
-            Current states.
-
-        Raises:
-            RuntimeError: If target state not reachable from current state.
-=======
             how (optional): Communication channel. 'sdo' (default) or 'pdo'.
->>>>>>> 50abaa55
         """
         self.logger.debug('Setting state to %s (%s)', target, how)
         current = self.get_state(how)
@@ -594,45 +580,13 @@
 
         Args:
             target: Target state to switch to.
-<<<<<<< HEAD
-            how: Either via 'sdo' or 'pdo'.
-=======
             how (optional): Communication channel. 'sdo' (default) or 'pdo'.
             timeout (optional): Optional timeout value in seconds. 1.0 second by default.
->>>>>>> 50abaa55
 
         Yields:
             Current states.
         """
-<<<<<<< HEAD
-        self.logger.debug('Changing to %s (%s)', target, how)
-        current = self.get_state(how)
-        if current is target:
-            self.logger.debug('Already in %s', target)
-            yield target
-            return
-
-        path = find_shortest_state_path(current, target)
-        for state in path[1:]:
-            yield from self._set_state(state, how)
-
-    @staticmethod
-    def _run_with_timeout(
-            generator: Generator,
-            timeout: float,
-            message: str,
-            interval: float = 0.050,
-        ) -> State:
-        """Run state switching generator blocking with a timeout.
-
-        Args:
-            generator: Generator to execute.
-            timeout: Timeout duration in seconds.
-            interval: Internal sleep duration.
-        """
-=======
         self.logger.debug('state_switching_job(%s, %s, %s)', target, how, timeout)
->>>>>>> 50abaa55
         endTime = time.perf_counter() + timeout
         initial = current = self.get_state(how)
         lastPlanned = None
@@ -644,21 +598,8 @@
 
             #self.logger.debug('Still in %s (not in %s)', current.name, target.name)
 
-<<<<<<< HEAD
-        Args:
-            target: Target state to switch to.
-            how: Either via 'sdo' or 'pdo'.
-            timeout: Optional timeout.
-            retGenerator: If True return switching job generator.
-        """
-        current = self.get_state(how)
-        job = self._set_state(target, how)
-        if retGenerator:
-            return job
-=======
             if time.perf_counter() > endTime:
                 raise TimeoutError(f'Could not transition from {initial.name} to {target.name} in {timeout:.3f} sec!')
->>>>>>> 50abaa55
 
             if current is not lastPlanned:
                 lastPlanned = current
@@ -677,17 +618,11 @@
 
         Args:
             target: Target state to switch to.
-<<<<<<< HEAD
-            how: Either via 'sdo' or 'pdo'.
-            timeout: Optional timeout.
-            retGenerator: If True return switching job generator.
-=======
             how (optional): Communication channel. 'sdo' (default) or 'pdo'.
             timeout (optional): Optional timeout value in seconds. 1.0 second by default.
 
         Returns:
             Final state.
->>>>>>> 50abaa55
         """
         self.logger.debug('change_state(%s, %s, %s)', target, how, timeout)
         job = self.state_switching_job(target, how, timeout)
@@ -729,13 +664,9 @@
         context manager.
 
         Args:
-<<<<<<< HEAD
-            timeout: Optional timeout.
-=======
             how (optional): Which communication channel to use. Either via 'sdo'
                 or 'pdo'.  'sdo' by default.
             timeout (optional): Timeout duration.
->>>>>>> 50abaa55
 
         Example:
             >>> with node.restore_states_and_operation_mode():
@@ -759,39 +690,24 @@
     def switch_off(self, timeout: float = 1.0):
         """Switch off drive. Same state as on power-up.
 
-<<<<<<< HEAD
-        Args:
-            timeout: Optional timeout.
-=======
-        Kwargs:
+        Args:
             timeout (optional): Timeout duration.
->>>>>>> 50abaa55
         """
         self.change_state(State.SWITCH_ON_DISABLED, timeout=timeout)
 
     def disable(self, timeout: float = 1.0):
         """Disable drive (no power).
 
-<<<<<<< HEAD
-        Args:
-            timeout: Optional timeout.
-=======
-        Kwargs:
+        Args:
             timeout (optional): Timeout duration.
->>>>>>> 50abaa55
         """
         self.change_state(State.READY_TO_SWITCH_ON, timeout=timeout)
 
     def enable(self, timeout: float = 1.0):
         """Enable drive.
 
-<<<<<<< HEAD
-        Args:
-            timeout: Optional timeout.
-=======
-        Kwargs:
+        Args:
             timeout (optional): Timeout duration.
->>>>>>> 50abaa55
         """
         self.change_state(State.OPERATION_ENABLED, timeout=timeout)
 
