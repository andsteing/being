--- conflicted
+++ resolved
@@ -208,13 +208,7 @@
         if name:
             setattr(self, name, input_)
 
-<<<<<<< HEAD
-        return input_
-
-    def add_message_input(self, name=None):
-=======
     def add_message_input(self, name: Optional[str] = None):
->>>>>>> 6811b403
         """Add new message input to block.
 
         Kwargs:
@@ -225,13 +219,9 @@
         if name:
             setattr(self, name, input_)
 
-<<<<<<< HEAD
         return input_
 
-    def add_value_output(self, name=None):
-=======
     def add_value_output(self, name: Optional[str] = None):
->>>>>>> 6811b403
         """Add new value output to block.
 
         Kwargs:
@@ -242,13 +232,9 @@
         if name:
             setattr(self, name, output)
 
-<<<<<<< HEAD
         return output
 
-    def add_message_output(self, name=None):
-=======
     def add_message_output(self, name: Optional[str] = None):
->>>>>>> 6811b403
         """Add new message output to block.
 
         Kwargs:
