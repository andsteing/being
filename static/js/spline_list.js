"use strict";
<<<<<<< HEAD
import { remove_all_children } from "/static/js/utils.js";
import { fetch_json } from "/static/js/fetching.js";
=======
import { remove_all_children, fetch_json, is_valid_filename} from "/static/js/utils.js";
>>>>>>> f215da45
import { BPoly } from "/static/js/spline.js";
import { API } from "/static/js/config.js";


export class SplineList {
    constructor(editor) {
        this.editor = editor
        this.splines = []
        this.visibles = new Set()
        this.selected = null

        this.add_spline_list()
    }

    /**
     * Build node and attach to parent (editor)
     */
    add_spline_list() {
        const container = document.createElement("div")
        container.classList.add("spline-list")

        const title = document.createElement("h2")
        title.appendChild(document.createTextNode("Motions"))
        container.appendChild(title)

        this.splineListDiv = document.createElement("div")
        this.splineListDiv.style.borderBottom = "2px solid black"
        this.splineListDiv.style.paddingBottom = "5px"
        container.appendChild(this.splineListDiv)

        const newBtnContainer = document.createElement("div")
        container.appendChild(newBtnContainer)
        newBtnContainer.style.display = "flex"
        newBtnContainer.style.justifyContent = "center"

        this.addSplineButton = this.editor.add_button("add_box", "Create new spline")
        this.addSplineButton.addEventListener("click", evt => {
            this.create_spline().then(res => {
                this.fetch_splines().then(() =>
                    this.update_spline_list()
                )
            })
        });
        newBtnContainer.appendChild(this.addSplineButton)


        this.delSplineButton = this.editor.add_button("delete", "Delete selected motion")
        this.delSplineButton.addEventListener("click", evt => {
            this.delete_spline().then(res => {
                this.fetch_splines().then(() =>
                    this.update_spline_list()
                )
            })
        });
        newBtnContainer.appendChild(this.delSplineButton)

        this.duplSplineButton = this.editor.add_button("file_copy", "Duplicate motion file")
        this.duplSplineButton.addEventListener("click", evt => {
            this.duplicate_spline(this.selected).then(() => {
                this.fetch_splines().then(() =>
                    this.update_spline_list()
                )
            })
        })
        newBtnContainer.appendChild(this.duplSplineButton)


        // insert after css link
        this.editor.shadowRoot.insertBefore(container, this.editor.shadowRoot.childNodes[1])
    }


    async fetch_splines() {
        try {
            return await fetch_json("/api/motions").then(res => {
                this.splines = res
                this.splines.forEach(spline => {
                    spline.content = BPoly.from_object(spline.content)
                })
            })
        }
        catch (err) {
            throw Error(err)
        }
    }

    update_spline_list() {

        remove_all_children(this.splineListDiv)

        this.splines.forEach(spline => {
            const entry = document.createElement("div")
            entry.classList.add("spline-list-entry")
            entry.classList.add("noselect")
            entry.id = spline.filename
            entry.addEventListener("click", evt => {
                if (evt.currentTarget.id !== this.selected) {
                    // Cant unselect current spline, at least one spline needs 
                    // to be selected. 
                    this.selected = evt.currentTarget.id
                    this.visibles.add(evt.currentTarget.id)
                    this.update_spline_list_selection()
                    this.init_spline_selection()
                    const selectedSpline = this.splines.filter(sp => sp.filename === this.selected)[0]
                    this.editor.load_spline(selectedSpline.content)
                    this.draw_background_splines()
                }
            });

            const checkbox = document.createElement("span")
            checkbox.classList.add("spline-checkbox")
            checkbox.classList.add("material-icons")
            checkbox.classList.add("mdc-icon-button")
            checkbox.innerHTML = ""
            checkbox.value = spline.filename
            checkbox.title = "Show in Graph"
            checkbox.addEventListener("click", evt => {
                evt.stopPropagation()
                const filename = evt.target.parentNode.id
                if (this.selected === filename) {
                    return
                }

                if (this.visibles.has(filename)) {
                    this.visibles.delete(filename)
                }
                else {
                    this.visibles.add(filename)
                }
                this.update_spline_list_selection()
                this.draw_background_splines()
            }, true)
            checkbox.addEventListener("mouseover", evt => {
                evt.stopPropagation()
                evt.currentTarget.innerHTML = "visibility"
            })
            checkbox.addEventListener("mouseout", evt => {
                const filename = evt.target.parentNode.id
                if (!this.visibles.has(filename)) {
                    evt.currentTarget.innerHTML = ""
                }
            })

            const text = document.createElement("span")
            text.innerHTML = spline.filename
            text.contentEditable = "false" // "false" prevents text syntax highlighting
            text.title = "Double click to edit"
            text.setAttribute("required", "")
            entry.append(checkbox, text)
            text.addEventListener("blur", evt => {
                let current_elem = evt.currentTarget
                evt.currentTarget.contentEditable = "false"
                if (this.origFilename !== evt.currentTarget.innerHTML) {
                    const newFilename = evt.currentTarget.innerHTML
                    if (newFilename.length <= 0 ||
                        newFilename === "<br>" ||
                        newFilename === "<p>" ||
                        newFilename === "<div>" ||
                        !is_valid_filename(newFilename)) {
                        evt.currentTarget.innerHTML = this.origFilename
                    } else {
                        this.rename_spline(this.origFilename, newFilename).then(res => {
                            // local update
                            // We dont want to reload from the server because we want to keep the 
                            // evenetually modified spline and history when renaming
                            let spl = this.splines.filter(sp => sp.filename === this.origFilename)[0]
                            spl.filename = newFilename

                            if (this.selected === this.origFilename) {
                                this.selected = newFilename
                            }

                            if (this.visibles.has(this.origFilename)) {
                                this.visibles.delete(this.origFilename)
                                this.visibles.add(newFilename)
                            }

                            const filename_div = this.editor.shadowRoot.getElementById(this.origFilename)
                            filename_div.id = newFilename

                            console.log("renamed!!")
                        }).catch(() => {
                            // same filename exists
                            current_elem.innerHTML = this.origFilename
                        })

                    }
                }
                evt.currentTarget.classList.remove("nonvalid")
            })
            text.addEventListener("keyup", evt => {
                if (!is_valid_filename(evt.currentTarget.innerHTML)) {
                    evt.currentTarget.classList.add("nonvalid")
                }else {
                    evt.currentTarget.classList.remove("nonvalid")
                }
                // Keyup eventListener needed to capture meta keys
                if (evt.key === "Escape") {
                    evt.currentTarget.innerHTML = this.origFilename
                    evt.currentTarget.blur() // saving file handled by "blur" eventListener
                }
            })
            text.addEventListener("dblclick", evt => {
                if (!evt.currentTarget.isContentEditable) {
                    evt.currentTarget.contentEditable = "true"
                    evt.currentTarget.focus()
                    this.origFilename = evt.currentTarget.innerHTML
                }
            })
            text.addEventListener("keypress", evt => {
                // Keypress eventListener (compared to keyup) fires before contenteditable adds <br>
                if (evt.key === "Enter") {
                    evt.currentTarget.blur() // saving file handled by "blur" eventListener
                }
            })


            this.splineListDiv.append(entry)

        })
        this.update_spline_list_selection()
        this.draw_background_splines()
    }


    draw_background_splines() {
        this.editor.backgroundDrawer.clear()

        let background_splines = this.splines.filter(sp => {
            return (this.visibles.has(sp.filename) && sp.filename !== this.selected)
        })

        for (let index in background_splines) {
            const spline_to_draw = background_splines[index].content
            this.editor.backgroundDrawer.draw_spline(spline_to_draw, false)
        }

        this.editor.backgroundDrawer.draw()
    }

    update_spline_list_selection() {
        let entries = this.editor.shadowRoot.querySelectorAll(".spline-list-entry")
        entries.forEach(entry => {
            entry.removeAttribute("checked")
            entry.querySelector(".spline-checkbox").innerHTML = ""
        })

        // Preselection 
        if (this.selected == null) {
            const latest = this.splines.length - 1
            if (latest >= 0) {
                const spline_fd = this.splines[latest].filename
                this.selected = spline_fd
                this.visibles.add(spline_fd)
            }
            this.init_spline_selection()
        }

        this.editor.shadowRoot.getElementById(this.selected).setAttribute("checked", "")
        this.visibles.forEach(filename => {
            const parent = this.editor.shadowRoot.getElementById(filename)
            const checkbox = parent.querySelector(".spline-checkbox")
            checkbox.innerHTML = "visibility";
        })
    }


    init_spline_selection() {
        this.editor.history.clear()
        const selectedSpline = this.splines.filter(sp => sp.filename === this.selected)[0]
        this.editor.history.capture(selectedSpline.content);
        const currentSpline = this.editor.history.retrieve();
        const bbox = currentSpline.bbox();
        bbox.expand_by_point([0., 0]);
        bbox.expand_by_point([0., .04]);
        this.dataBbox = bbox;
        this.viewport = this.dataBbox.copy();
    }


    /**
    * Create a new spline on the backend. Content is a line with 
    * arbitrary filename
    */
    async create_spline() {
        const resp = await fetch(API + "/motions", { method: "POST" });

        return await resp.json()
    }

    async delete_spline() {
        // TODO: Ask user only the first time he deletes a file?
        // Replace ugly confirm dialog
        if (confirm("Delete motion " + this.selected + " permanently ?")) {
<<<<<<< HEAD
            const url = API + "/motions/" + this.selected;
=======
            let url = HTTP_HOST + "/api/motions/" + this.selected;
            url = encodeURI(url)

>>>>>>> f215da45
            const resp = await fetch(url, { method: "DELETE" });

            if (resp.ok) {
                this.visibles.delete(this.selected)
                this.selected = null
                return true
            }
        }
    }

    async rename_spline(name, new_name) {
<<<<<<< HEAD
        const url = API + "/motions/" + name + "?rename=" + new_name;
=======
        let url = HTTP_HOST + "/api/motions/" + name + "?rename=" + new_name;
        url = encodeURI(url)

>>>>>>> f215da45
        const resp = await fetch(url, { method: "PUT" });

        return await resp.json()
    }

    async duplicate_spline(name) {
<<<<<<< HEAD
        const url = API + "/motions/" + name;
=======
        let url = HTTP_HOST + "/api/motions/" + name;
        url = encodeURI(url)

>>>>>>> f215da45
        const resp = await fetch(url, { method: "POST" });

        return true
    }
}<|MERGE_RESOLUTION|>--- conflicted
+++ resolved
@@ -1,10 +1,6 @@
 "use strict";
-<<<<<<< HEAD
-import { remove_all_children } from "/static/js/utils.js";
 import { fetch_json } from "/static/js/fetching.js";
-=======
-import { remove_all_children, fetch_json, is_valid_filename} from "/static/js/utils.js";
->>>>>>> f215da45
+import { remove_all_children, is_valid_filename} from "/static/js/utils.js";
 import { BPoly } from "/static/js/spline.js";
 import { API } from "/static/js/config.js";
 
@@ -299,13 +295,9 @@
         // TODO: Ask user only the first time he deletes a file?
         // Replace ugly confirm dialog
         if (confirm("Delete motion " + this.selected + " permanently ?")) {
-<<<<<<< HEAD
-            const url = API + "/motions/" + this.selected;
-=======
-            let url = HTTP_HOST + "/api/motions/" + this.selected;
+            let url = API + "/motions/" + this.selected;
             url = encodeURI(url)
 
->>>>>>> f215da45
             const resp = await fetch(url, { method: "DELETE" });
 
             if (resp.ok) {
@@ -317,26 +309,18 @@
     }
 
     async rename_spline(name, new_name) {
-<<<<<<< HEAD
-        const url = API + "/motions/" + name + "?rename=" + new_name;
-=======
-        let url = HTTP_HOST + "/api/motions/" + name + "?rename=" + new_name;
+        let url = API + "/motions/" + name + "?rename=" + new_name;
         url = encodeURI(url)
 
->>>>>>> f215da45
         const resp = await fetch(url, { method: "PUT" });
 
         return await resp.json()
     }
 
     async duplicate_spline(name) {
-<<<<<<< HEAD
-        const url = API + "/motions/" + name;
-=======
-        let url = HTTP_HOST + "/api/motions/" + name;
+        let url = API + "/motions/" + name;
         url = encodeURI(url)
 
->>>>>>> f215da45
         const resp = await fetch(url, { method: "POST" });
 
         return true
