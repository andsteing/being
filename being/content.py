--- conflicted
+++ resolved
@@ -57,7 +57,6 @@
             for name in self._sorted_names()
         ]
 
-<<<<<<< HEAD
     def dict_motions(self):
         files = glob.glob(self.directory + '/*.json')
         files.sort(key=os.path.getmtime)  # latest modified last in list
@@ -69,7 +68,5 @@
                 "content": self.load_motion(name)})
         return motions
 
-=======
->>>>>>> a74f4436
     def __str__(self):
         return '%s(directory=%r)' % (type(self).__name__, self.directory)