"""Backend resources.

TODO: Finish Audio Backend.
TODO: VideoBackend.
"""
import contextlib
import sys
import threading
import warnings
from typing import List


try:
    import pyaudio
except ImportError:
    pyaudio = None
    warnings.warn('PyAudio is not installed!')

import can
import canopen

from being.can.cia_402 import CiA402Node
from being.can.nmt import PRE_OPERATIONAL, OPERATIONAL
from being.config import CONFIG
from being.logging import get_logger
from being.rpi_gpio import GPIO
from being.utils import SingleInstanceCache, filter_by_type


DEFAULT_CAN_BITRATE = CONFIG['Can']['DEFAULT_CAN_BITRATE']
INTERVAL = CONFIG['General']['INTERVAL']


# Default system dependent CAN bus parameters
if sys.platform.startswith('darwin'):
    _BUS_TYPE = 'pcan'
    _CHANNEL = 'PCAN_USBBUS1'
else:
    _BUS_TYPE = 'socketcan'
    _CHANNEL = 'can0'


SYNC_MSG = can.Message(is_extended_id=False, arbitration_id=0x80, data=[], is_remote_frame=False)


class CanBackend(canopen.Network, SingleInstanceCache, contextlib.AbstractContextManager):

    """CANopen network wrapper.

    Automatic connect during __enter__ phase. Also has custom SYNC sender thread
    which works with a event to sync main loop with periodically sending out
    SYNC messages over CAN.
    """

    def __init__(self,
            bitrate=DEFAULT_CAN_BITRATE,
            bustype=_BUS_TYPE,
            channel=_CHANNEL,
            syncThread=True,
        ):
        super().__init__(bus=None)
        self.bitrate = bitrate
        self.bustype = bustype
        self.channel = channel
<<<<<<< HEAD
        self.logger = get_logger(str(self))
=======
        self.syncThread = syncThread
>>>>>>> c9e5806d

        self.logger = get_logger('CanBackend')
        self.running = syncThread
        self.thread = threading.Thread(target=self._run, daemon=True)
        self.sendSyncEvt = threading.Event()

    @property
    def drives(self) -> List[CiA402Node]:
        """Get list of all drive nodes."""
        return filter_by_type(self.values(), CiA402Node)

    def switch_off_drives(self):
        """Switch off all registered drives."""
        for drive in self.drives:
            drive.switch_off()

    def enable_pdo_communication(self):
        """Enable PDO communication by setting NMT state to OPERATIONAL."""
        self.logger.debug('Global NMT -> OPERATIONAL')
        self.nmt.state = OPERATIONAL

    def disable_pdo_communication(self):
        """Disable PDO communication by setting NMT state to PRE-OPERATIONAL."""
        self.logger.debug('Global NMT -> PRE-OPERATIONAL')
        self.nmt.state = PRE_OPERATIONAL

    def send_sync(self):
        """Send SYNC message over CAN network."""
        if self.syncThread:
            self.sendSyncEvt.set()
        else:
            # self.send_message(0x80, [])  # send_message() has a lock inside
            self.bus.send(SYNC_MSG)

    def _run(self):
        maxWait = 1.5 * INTERVAL  # Allow for some timing slack
        while self.running:
            self.sendSyncEvt.wait(maxWait)
            self.bus.send(SYNC_MSG)
            self.sendSyncEvt.clear()

    def start_sync_thread(self):
        """Start sync thread. Only possible to start it once..."""
        self.running = True
        self.thread.start()

    def stop_sync_thread(self):
        """Stop sync thread."""
        self.running = False
        self.sendSyncEvt.set()  # Skip unnecessary waiting time
        self.thread.join()

    def __enter__(self):
        self.connect(bitrate=self.bitrate, bustype=self.bustype, channel=self.channel)
        self.check()
        self.start_sync_thread()
        return self

    def __exit__(self, exc_type, exc_value, traceback):
        self.disable_pdo_communication()
        self.switch_off_drives()
        self.stop_sync_thread()
        self.disconnect()


class AudioBackend(SingleInstanceCache, contextlib.AbstractContextManager):

    """Sound card connection. Collect audio samples."""

    def __init__(self):
        self.pa = pyaudio.PyAudio()
        self.stream = self.pa.open(
            format=self.pa.get_format_from_width(2),
            channels=1,
            rate=44100,
            input=True,
            output=False,
            stream_callback=self.callback,
        )

    def callback(self, in_data, frame_count, time_info, status):
        #print('callback()', frame_count, time_info, status)
        return (None, pyaudio.paContinue)

    def __enter__(self):
        self.stream.start_stream()
        return self

    def __exit__(self, exc_type, exc_value, traceback):
        self.stream.stop_stream()
        self.stream.close()
        self.pa.terminate()


class Rpi(SingleInstanceCache, contextlib.AbstractContextManager):
    def __init__(self):
        self.logger = get_logger(str(self))
        self.gpio = GPIO

    def __enter__(self):
        GPIO.setmode(GPIO.BCM)

    def __exit__(self, exc_type, exc_value, traceback):
        GPIO.cleanup()<|MERGE_RESOLUTION|>--- conflicted
+++ resolved
@@ -62,11 +62,7 @@
         self.bitrate = bitrate
         self.bustype = bustype
         self.channel = channel
-<<<<<<< HEAD
-        self.logger = get_logger(str(self))
-=======
         self.syncThread = syncThread
->>>>>>> c9e5806d
 
         self.logger = get_logger('CanBackend')
         self.running = syncThread
