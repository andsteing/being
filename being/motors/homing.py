"""Homing procedures and definitions."""
import abc
import enum
import itertools
import random
import time
from typing import Generator, Callable, Optional

from canopen.variable import Variable

from being.bitmagic import check_bit_mask
from being.can.cia_402 import (
    CONTROLWORD,
    CW,
    Command,
    MODES_OF_OPERATION,
    NEGATIVE,
    OperationMode,
    POSITIVE,
    STATUSWORD,
    SW,
    State as CiA402State,
    UNDEFINED,
    determine_homing_method,
)
from being.constants import INF
from being.logging import get_logger
from being.serialization import register_enum
from being.utils import toss_coin


LOGGER = get_logger(name=__name__, parent=None)


class HomingState(enum.Enum):

    """Possible homing states."""

    FAILED = 0
    UNHOMED = 1
    ONGOING = 2
    HOMED = 3


register_enum(HomingState)


# TODO(atheler): Move CiA 402 homing functions -> CiA402Node as methods


def default_homing_method(
        homingMethod: Optional[int] = None,
        homingDirection: int = UNDEFINED,
        endSwitches: bool = False,
        indexPulse: bool = False,
    ) -> int:
    """Determine homing method from default homing kwargs."""
    if homingMethod is not None:
        return homingMethod

    if homingDirection == UNDEFINED:
        return 35

    if endSwitches:
        if homingDirection > 0:
            return determine_homing_method(endSwitch=POSITIVE, indexPulse=indexPulse)
        else:
            return determine_homing_method(endSwitch=NEGATIVE, indexPulse=indexPulse)
    else:
        if homingDirection > 0:
            return determine_homing_method(direction=POSITIVE, hardStop=True, indexPulse=indexPulse)
        else:
            return determine_homing_method(direction=NEGATIVE, hardStop=True, indexPulse=indexPulse)


def start_homing(controlword: Variable) -> Generator:
    """Start homing procedure for node.

    Args:
        controlword: canopen control word variable.
    """
    LOGGER.info('start_homing()')
    # Controlword bit 4 has to go from 0 -> 1
    controlword.raw = Command.ENABLE_OPERATION
    yield
    controlword.raw = Command.ENABLE_OPERATION | CW.START_HOMING_OPERATION


def stop_homing(controlword: Variable) -> Generator:
    """Stop homing procedure for node.

    Args:
        controlword: canopen control word variable.
    """
    LOGGER.info('stop_homing()')
    # Controlword bit has to go from 1 -> 0
    controlword.raw = Command.ENABLE_OPERATION | CW.START_HOMING_OPERATION
    yield
    controlword.raw = Command.ENABLE_OPERATION


def homing_started(statusword: Variable) -> bool:
    """Check if homing procedure has started.

    Args:
        statusword: canopen status word variable.
    """
    sw = statusword.raw
    started = not check_bit_mask(sw, SW.HOMING_ATTAINED) and not check_bit_mask(sw, SW.TARGET_REACHED)
    return started


def homing_ended(statusword: Variable) -> bool:
    """Check if homing procedure has ended.

    Args:
        statusword: canopen status word variable.
    """
    sw = statusword.raw
    ended = check_bit_mask(sw, SW.HOMING_ATTAINED) and check_bit_mask(sw, SW.TARGET_REACHED)
    return ended


<<<<<<< HEAD
def homing_reference_run(node: CiA402Node) -> HomingProgress:
    """Travel down homing road."""
    while not homing_started(node):
        yield HomingState.ONGOING

    while not homing_ended(node):
        yield HomingState.ONGOING


def proper_homing(node: CiA402Node, timeout: float = 10.0) -> HomingProgress:
    """Proper CiA 402 homing.
=======
def homing_reference_run(statusword: Variable) -> Generator:
    """Travel down homing road.
>>>>>>> 5842782e

    Args:
        controlword: canopen controlword variable.
    """
    while not homing_started(statusword):
        yield

    while not homing_ended(statusword):
        yield


class HomingBase(abc.ABC):

    """Abstract homing base class."""

    def __init__(self):
        self.state = HomingState.UNHOMED
        self.job = None
        self.logger = get_logger('Homing')

    @property
    def ongoing(self) -> bool:
        """True if homing in progress."""
        return self.state is HomingState.ONGOING

    @property
    def homed(self) -> bool:
        """True if homing in progress."""
        return self.state is HomingState.HOMED

    def teardown(self) -> Generator:
        """Tear down logic. Will be used to abort an ongoing homing job."""
        return
        yield

    @abc.abstractmethod
    def homing_job(self) -> Generator:
        """Primary homing job."""
        return
        yield

    def home(self):
        """Start homing."""
        if self.job:
            self.job = itertools.chain(self.teardown(), self.homing_job())
        else:
            self.job = self.homing_job()

        self.state = HomingState.ONGOING

    def update(self):
        """Tick homing one step further."""
        if not self.job:
            return

        try:
            next(self.job)
        except StopIteration:
            self.job = None

    def __str__(self):
        return f'{type(self).__name__}({self.state})'


class DummyHoming(HomingBase):

    """Dummy homing for testing with virtual motors."""

    def __init__(self,
            minDuration: float = 1.,
            maxDuration: float = 2.,
            successProbability: float = 0.9,
            time_func: Callable = time.perf_counter,
        ):
        """Kwargs:
            minDuration: Minimum duration of dummy homing.
            maxDuration: Maximum duration of dummy homing.
            successProbability: Success probability of dummy homing.
            time_func: Timing function.
        """
        super().__init__()
        self.minDuration = minDuration
        self.maxDuration = maxDuration
        self.successProbability = successProbability
        self.time_func = time_func

    def homing_job(self) -> Generator:
        duration = random.uniform(self.minDuration, self.maxDuration)
        endTime = self.time_func() + duration
        self.state = HomingState.ONGOING
        while self.time_func() < endTime:
            yield

        if toss_coin(self.successProbability):
            self.state = HomingState.HOMED
        else:
            self.state = HomingState.FAILED

    def __str__(self):
        return f'{type(self).__name__}({self.state})'


class CiA402Homing(HomingBase):
    def __init__(self, node, timeout=10.0, **kwargs):
        super().__init__()
        self.node = node
        self.timeout = timeout
        self.homingMethod = default_homing_method(**kwargs)

        self.logger = get_logger(f'CiA402Homing(nodeId: {node.id})')
        self.statusword = node.pdo[STATUSWORD]
        self.controlword = node.pdo[CONTROLWORD]
        self.oldState = None
        self.oldOp = None
        self.endTime = -1

    def change_state(self, target) -> Generator:
        """Change to node's state job."""
        return self.node.change_state(target, how='pdo', generator=True)

    def capture(self):
        """Capture current node's state and operation mode."""
        self.logger.debug('capture()')
        self.oldState = self.node.get_state('pdo')
        self.oldOp = self.node.get_operation_mode()

    def restore(self):
        """Restore node's state and operation mode."""
        self.logger.debug('restore()')
        if self.oldState is None or self.oldOp is None:
            return

        self.logger.debug('Restoring oldState: %s, oldOp: %s', self.oldState, self.oldOp)
        yield from self.change_state(CiA402State.SWITCHED_ON)
        self.logger.debug('Setting operation mode %s', self.oldOp)
        self.node.sdo[MODES_OF_OPERATION].raw = self.oldOp
        yield from self.change_state(self.oldState)
        self.oldState = self.oldOp = None
        self.logger.debug('Done with restoring')

    def timeout_expired(self) -> bool:
        """Check if timeout expired."""
        expired = time.perf_counter() > self.endTime
        if expired:
            self.logger.warning('Timeout expired')

        return expired

    def teardown(self):
        yield from stop_homing(self.controlword)
        yield from self.restore()

    def homing_job(self):
        """CiA 402 homing routine."""
        self.logger.debug('homing_job()')
        startTime = time.perf_counter()
        self.endTime = startTime + self.timeout
        self.capture()
        yield from self.change_state(CiA402State.SWITCHED_ON)
        self.logger.debug('Setting operation mode %s', OperationMode.HOMING)
        self.node.sdo[MODES_OF_OPERATION].raw = OperationMode.HOMING
        yield from start_homing(self.controlword)
        self.final = HomingState.UNHOMED
        self.logger.debug('homing reference run')
        for _ in homing_reference_run(self.statusword):
            if self.timeout_expired():
                final = HomingState.FAILED
                break

            yield
        else:
            final = HomingState.HOMED

        yield from self.teardown()
        self.state = final

    def __str__(self):
        return f'{type(self).__name__}({self.node}, {self.state})'


class CrudeHoming(CiA402Homing):
    """Crude hard stop homing for Faulhaber linear motors.

    Kwargs:
        speed: Speed for homing in device units.
    """

    def __init__(self, node, minWidth, *args, **kwargs):
        super().__init__(node, *args, **kwargs)
        self.minWidth = minWidth
        self.lower = INF
        self.upper = -INF
        self.currentLimit = self.node.sdo['Current Control Parameter Set']['Continuous Current Limit'].raw

    @property
    def width(self) -> float:
        """Current homing width in device units."""
        return self.upper - self.lower

    def reset_range(self):
        """Reset homing range."""
        self.lower = INF
        self.upper = -INF

    def expand_range(self, pos: float):
        """Expand homing range."""
        self.lower = min(self.lower, pos)
        self.upper = max(self.upper, pos)

    def halt_drive(self) -> Generator:
        """Stop drive."""
        self.controlword.raw = Command.ENABLE_OPERATION | CW.HALT
        yield

    def move_drive(self, velocity: int) -> Generator:
        """Move motor with constant velocity."""
        self.controlword.raw = Command.ENABLE_OPERATION
        yield
        self.node.set_target_velocity(velocity)
        yield
        self.controlword.raw = Command.ENABLE_OPERATION | CW.NEW_SET_POINT

    def on_the_wall(self) -> bool:
        """Check if motor is on the wall."""
        current = self.node.sdo['Current Actual Value'].raw
        return current > self.currentLimit  # TODO: Add percentage threshold?

    def teardown(self):
        yield from self.halt_drive()
        yield from self.restore()

    def homing_job(self, speed: int = 100):
        self.logger.debug('homing_job()')
        self.lower = INF
        self.upper = -INF
        node = self.node
        sdo = self.node.sdo
        if self.homingMethod in {-1, -3}:
            # Forward direction
            velocities = [speed, -speed]
        else:
            # Backward direction
            velocities = [-speed, speed]

        self.capture()

        yield from self.change_state(CiA402State.READY_TO_SWITCH_ON)
        sdo['Home Offset'].raw = 0
        node.set_operation_mode(OperationMode.PROFILED_VELOCITY)

        for vel in velocities:
            yield from self.halt_drive()
            yield from self.move_drive(vel)
            while not self.on_the_wall():
                self.expand_range(node.get_actual_position())
                yield

            yield from self.halt_drive()

            # Turn off voltage to reset current current value
            node.change_state(CiA402State.READY_TO_SWITCH_ON)

        yield from self.teardown()

        width = self.upper - self.lower
        if width < self.minWidth:
            self.logger.info('Homing failed. Width too narrow %f', width)
            final = HomingState.FAILED
        else:
            self.logger.info('Homing successful')
            final = HomingState.HOMED

            # Center in the middle
            margin = .5 * (width - self.minWidth)
            self.lower += margin
            self.upper -= margin

            sdo['Home Offset'].raw = self.lower

        self.state = final<|MERGE_RESOLUTION|>--- conflicted
+++ resolved
@@ -121,22 +121,8 @@
     return ended
 
 
-<<<<<<< HEAD
-def homing_reference_run(node: CiA402Node) -> HomingProgress:
-    """Travel down homing road."""
-    while not homing_started(node):
-        yield HomingState.ONGOING
-
-    while not homing_ended(node):
-        yield HomingState.ONGOING
-
-
-def proper_homing(node: CiA402Node, timeout: float = 10.0) -> HomingProgress:
-    """Proper CiA 402 homing.
-=======
 def homing_reference_run(statusword: Variable) -> Generator:
     """Travel down homing road.
->>>>>>> 5842782e
 
     Args:
         controlword: canopen controlword variable.
