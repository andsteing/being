--- conflicted
+++ resolved
@@ -24,16 +24,6 @@
 def stripext(p):
     """Strip file extension from path.
 
-<<<<<<< HEAD
-    """Content manager. For now only motions / splines.
-
-    Todo:
-        - Hoist IO!
-        - Inversion of control (IoC)
-        - Extend for all kind of files, subfolders.
-        - NestedDict?
-    """
-=======
     Usage:
         >>> stripext('this/is/a_file.ext')
         'this/is/a_file'
@@ -41,7 +31,6 @@
     root, _ = os.path.splitext(p)
     return root
 
->>>>>>> 50abaa55
 
 def upgrade_splines_to_curves(directory, logger=None):
     """Go through each JSON file inside directory and upgrade every serialized
@@ -210,38 +199,6 @@
         self.data[newPath] = self.data.pop(oldPath)
         self.publish(CONTENT_CHANGED)
 
-<<<<<<< HEAD
-    def list_motions(self) -> list:
-        """Get list representation of all motions."""
-        return [
-            (name, self.load_motion(name))
-            for name in self._recently_modified_names()
-        ]
-
-    def dict_motions(self) -> List[dict]:
-        """Get list with dict representation of all motions.
-
-        Todo:
-            Misleading name. Method is not returning a dict
-        """
-        return [
-            {
-                'filename': name,
-                'content': self.load_motion(name),
-            }
-            for name in self._recently_modified_names()
-        ]
-
-    def dict_motions_2(self) -> dict:
-        """Get dict only representation of all motions."""
-        return {
-            'type': 'motions',
-            'splines': {
-                name: self.load_motion(name)
-                for name in self._sorted_names()
-            }
-        }
-=======
     def find_free_name(self, wishName='Untitled'):
         """Find free name. Append numbers starting from 1 if name is already taken.
 
@@ -279,7 +236,6 @@
                 for path, motion in self.data.items()
             ]),
         ])
->>>>>>> 50abaa55
 
     def __str__(self):
         return '%s(directory=%r)' % (type(self).__name__, self.directory)