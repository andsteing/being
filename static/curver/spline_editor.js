"use strict";
/**
 * Spline editor custom HTML element.
 */
import { BBox } from "/static/js/bbox.js";
import { CurverBase } from "/static/curver/curver.js";
import { make_draggable } from "/static/js/draggable.js";
import { History } from "/static/js/history.js";
import { subtract_arrays, clip } from "/static/js/math.js";
import { Degree, Order, BPoly } from "/static/js/spline.js";
import { create_element, path_d, setattr } from "/static/js/svg.js";
import { arrays_equal, remove_all_children, assert, searchsorted, fetch_json } from "/static/js/utils.js";
import { Line } from "/static/curver/line.js";


/** Main loop interval of being block network. */
const INTERVAL = 0.010;

/** Dummy SVG point for transformations. */
const PT = create_element("svg").createSVGPoint();

/** Minimum knot distance episolon */
const EPS = 1e-3;

/** Named indices for BPoly coefficents matrix */
const KNOT = 0;
const FIRST_CP = 1;
const SECOND_CP = 2;

/** Zero spline with duration 1.0 */
const ZERO_SPLINE = new BPoly([
    [0.],
    [0.],
    [0.],
    [0.],
], [0., 1.]);

/** Magnification factor for one single click on the zoom buttons */
const ZOOM_FACTOR_PER_STEP = 1.5;

<<<<<<< HEAD
const HOST = window.location.host;
=======

/** Current host address */
const HOST = window.location.host;

/** Current http host address. */
>>>>>>> 6e465771
const HTTP_HOST = "http://" + HOST;

/** Checked string literal */
const CHECKED = "checked";

const VISIBILITY = "visibility"


/**
 * Toggle checked attribute of HTML button.
 *
 * @param {object} btn - Button to toggle.
 */
function toggle_button(btn) {
    btn.toggleAttribute(CHECKED);
}

/**
 * Switch toggle HTML button off.
 *
 * @param {object} btn - Button to switch off.
 */
function switch_button_off(btn) {
    btn.removeAttribute(CHECKED);
}


/**
 * Switch toggle HTML button on.
 *
 * @param {object} btn - Button to switch on.
 */
function switch_button_on(btn) {
    // Note: Really JS? Has it to be that way?
    if (!btn.hasAttribute(CHECKED))
        btn.toggleAttribute(CHECKED)
}


/**
 * Check if button has checked attribute / is turned on.
 *
 * @param {object} btn HTML button.
 */
function is_checked(btn) {
    return btn.hasAttribute(CHECKED);
}


/**
 * Zoom / scale bounding box in place.
 *
 * @param {Bbox} bbox Bounding box to scale.
 * @param {Number} factor Zoom factor.
 */
function zoom_bbox_in_place(bbox, factor) {
    const mid = .5 * (bbox.left + bbox.right);
    bbox.left = 1 / factor * (bbox.left - mid) + mid;
    bbox.right = 1 / factor * (bbox.right - mid) + mid;
}


/**
 * Assure c0 continuity in spline coefficient matrix.
 *
 * @param {Spline} spline
 */
function smooth_out_spline(spline) {
    const degree = spline.degree;
    for (let seg = 0; seg < spline.n_segments; seg++) {
        if (seg > 0) {
            spline.c[KNOT + degree][seg - 1] = spline.c[KNOT][seg];
        }
    }
}


/**
 * Spline mover.
 *
 * Manages spline dragging and editing. Keeps a backup copy of the original
 * spline as `orig` so that we can do delta manipulations.
 */
class Mover {
    constructor(spline) {
        assert(spline.degree == Degree.CUBIC, "Only cubic splines supported for now!");
        this.orig = spline
        this.spline = spline.copy();
    }


    /**
     * Move knot around for some delta.
     *
     * @param nr - Knot number to move.
     * @param delta - Delta 2d offset vector. Data space.
     * @param c1 - C1 continuity.
     */
    move_knot(nr, delta, c1 = true) {
        const xmin = (nr > 0) ? this.orig.x[nr - 1] + EPS : -Infinity;
        const xmax = (nr < this.orig.n_segments) ? this.orig.x[nr + 1] - EPS : Infinity;

        // Move knot horizontally
        this.spline.x[nr] = clip(this.orig.x[nr] + delta[0], xmin, xmax);
        if (nr > 0) {
            // Move knot vertically on the left
            const degree = this.spline.degree;
            this.spline.c[degree][nr - 1] = this.orig.c[degree][nr - 1] + delta[1];
        }

        if (nr < this.spline.n_segments) {
            // Move knot vertically on the right
            this.spline.c[KNOT][nr] = this.orig.c[KNOT][nr] + delta[1];
        }

        // Move control points
        if (nr == this.spline.n_segments) {
            this.move_control_point(nr - 1, SECOND_CP, delta, false);
        } else if (c1) {
            this.move_control_point(nr, FIRST_CP, delta);
        } else {
            this.move_control_point(nr, FIRST_CP, delta, false);
            this.move_control_point(nr - 1, SECOND_CP, delta, false);
        }
    }


    /**
     * X axis spacing ratio between two consecutive segments
     */
    _ratio(seg) {
        return this.spline._dx(seg + 1) / this.spline._dx(seg);
    }


    /**
     * Move control point around by some delta.
     */
    move_control_point(seg, nr, delta, c1 = true) {
        // Move control point vertically
        this.spline.c[nr][seg] = this.orig.c[nr][seg] + delta[1];

        // TODO: This is messy. Any better way?
        const leftMost = (seg === 0) && (nr === FIRST_CP);
        const rightMost = (seg === this.spline.n_segments - 1) && (nr === SECOND_CP);
        if (leftMost || rightMost) {
            return;
        }

        // Move adjacent control point vertically
        if (c1 && this.spline.degree == Degree.CUBIC) {
            if (nr == FIRST_CP) {
                const y = this.spline.c[KNOT][seg];
                const q = this._ratio(seg - 1);
                const dy = this.spline.c[FIRST_CP][seg] - y;
                this.spline.c[SECOND_CP][seg - 1] = y - dy / q;
            } else if (nr == SECOND_CP) {
                const y = this.spline.c[KNOT][seg + 1];
                const q = this._ratio(seg);
                const dy = this.spline.c[SECOND_CP][seg] - y;
                this.spline.c[FIRST_CP][seg + 1] = y - q * dy;
            }
        }
    }
}


/**
 * Transport / playback cursor container. Current playing position, duration,
 * looping, playing, cursor drawing.
 */
class Transport {
    constructor(editor) {
        this.editor = editor;
        this.position = 0;
        this.playing = false;
        this.looping = false;
        this.startTime = 0;
        this.duration = 1;
        this.init_cursor();
    }

    /**
     * Toggle looping.
     */
    toggle_looping() {
        this.looping = !this.looping;
        this.editor.update_buttons();
    }

    /**
     * Initialize cursor SVG line.
     */
    init_cursor() {
        const line = create_element("line");
        setattr(line, "stroke-width", 2);
        setattr(line, "stroke", "gray");
        this.editor.transportGroup.appendChild(line);
        this.cursor = line;
    }

    /**
     * Start playback in transport.
     */
    play() {
        this.playing = true;
        this.editor.update_buttons();
    }

    /**
     * Pause playback in transport.
     */
    pause() {
        this.playing = false;
        this.editor.update_buttons();
    }

    /**
     * Stop transport playback and rewind.
     */
    stop() {
        this.pause();
        this.position = 0;
        this.draw_cursor();
    }

    /**
     * Draw SVG cursor line (update its attributes).
     */
    draw_cursor() {
        const [x, _] = this.editor.transform_point([this.position, 0]);
        setattr(this.cursor, "x1", x);
        setattr(this.cursor, "y1", 0);
        setattr(this.cursor, "x2", x);
        setattr(this.cursor, "y2", this.editor.height);
    }

    /**
     * Update transport position.
     */
    move(timestamp) {
        let pos = timestamp - this.startTime;
        if (this.looping) {
            pos %= this.duration;
        }

        if (pos > this.duration) {
            this.stop();
        } else {
            this.position = pos;
        }

        this.draw_cursor();
        return pos;
    }
}


/**
 * Spline editor.
 *
 * Shadow root with canvas and SVG overlay.
 */
class Editor extends CurverBase {
    constructor() {
        console.log("BeingCurver.constructor");
        const auto = false;
        super(auto);
        this.history = new History();
        this.history.capture(ZERO_SPLINE);
        this.mover = null;
        this.splines = []
        this.visibles = new Set()
        this.dataBbox = new BBox([0, 0], [1, 0.04]);

        this.transport = new Transport(this);

        // Editing history buttons
        this.undoBtn = this.add_button("undo", "Undo last action");
        this.undoBtn.addEventListener("click", evt => {
            this.history.undo();
            this.init_spline_elements();
            this.stop_spline_playback();
        });
        this.redoBtn = this.add_button("redo", "Redo last action")
        this.redoBtn.addEventListener("click", evt => {
            this.history.redo();
            this.init_spline_elements();
            this.stop_spline_playback();
        });

        this.add_space_to_toolbar();

        // C1 line continuity toggle button
        this.c1Btn = this.add_button("timeline", "Toggle smooth knot transitions");
        switch_button_on(this.c1Btn);
        this.c1Btn.addEventListener("click", evt => {
            toggle_button(this.c1Btn);
        });

        this.add_space_to_toolbar();

        // Zoom buttons
        this.add_button("zoom_in", "Zoom In").addEventListener("click", evt => {
            zoom_bbox_in_place(this.viewport, ZOOM_FACTOR_PER_STEP);
            this.init_spline_elements();
        });
        this.add_button("zoom_out", "Zoom Out").addEventListener("click", evt => {
            zoom_bbox_in_place(this.viewport, 1 / ZOOM_FACTOR_PER_STEP);
            this.init_spline_elements();
        });
        this.add_button("zoom_out_map", "Reset zoom").addEventListener("click", evt => {
            this.viewport = this.dataBbox.copy();
            this.init_spline_elements();
        });

        this.add_space_to_toolbar();

        // Transport buttons
        this.playPauseBtn = this.add_button("play_arrow", "Play / pause motion playback");
        this.stopBtn = this.add_button("stop", "Stop spline playback").addEventListener("click", async evt => {
            this.stop_spline_playback();
            this.transport.stop();
        });
        this.loopBtn = this.add_button("loop", "Loop spline motion");
        this.loopBtn.addEventListener("click", evt => {
            this.transport.toggle_looping();
        });
        this.playPauseBtn.addEventListener("click", async evt => {
            if (this.transport.playing) {
                this.stop_spline_playback();
            } else {
                this.play_current_spline();
            }
        });

        this.svg.addEventListener("click", evt => {
            const pt = this.mouse_coordinates(evt);
            this.transport.position = pt[0];
            this.transport.draw_cursor();
            if (this.transport.playing) {
                this.play_current_spline();
            }
        });
<<<<<<< HEAD
        this.playBtn.addEventListener("click", async evt => {
            console.log("Play");
            const url = HTTP_HOST + "/api/motors/0/play";
            const spline = this.history.retrieve();
            const res = await fetch_json(url, "POST", {
                spline: spline.to_dict(),
                loop: is_checked(this.loopBtn),
            });
            this.startTime = res['startTime'];
        });
=======
>>>>>>> 6e465771

        /*
        this.add_button("fiber_manual_record", "Record motion with motor").addEventListener("click", evt => {
            const btn = evt.target;
            if (btn.hasAttribute(CHECKED)) {
                btn.innerHTML = "fiber_manual_record";
            } else {
                btn.innerHTML = "stop";
            }
            toggle_button(btn);

        });
        this.add_button("loop", "Toogle loop motion").addEventListener("click", evt => {
            toggle_button(evt.target);
        });
        */

        /*
        const save = this.add_button("save", "Save motion", "save");
        this.isPlaying = false;
        const selMotDiv = document.createElement("div")
        selMotDiv.classList.add("btn-black")
        this.selMot = document.createElement("select");
        this.selMot.id = "select-motor"
        const label = document.createElement("label")
        label.innerHTML = "Motion Player: "
        label.for = "select-motor"
        selMotDiv.appendChild(label)
        selMotDiv.appendChild(this.selMot)
        this.toolbar.appendChild(selMotDiv);
        this.play = this.add_button("play_arrow", "Play spline on motor");
        const zoomIn = this.add_button("zoom_in", "Zoom In");
        const zoomOut = this.add_button("zoom_out", "Zoom Out");
        const zoomReset = this.add_button("zoom_out_map", "Reset Zoom");
        */

        this.add_spline_list()
        this.fetch_splines().then(() =>
            this.update_spline_list()
        )

        this.update_buttons()

        /*
        this.selMot.addEventListener("click", evt => this.select_motor())
        this.play.addEventListener("click", evt => this.play_motion(this.play))
        save.addEventListener("click", evt => this.save_spline(save))
        */
        this.svg.addEventListener("dblclick", evt => {
            // TODO: How to prevent accidental text selection?
            //evt.stopPropagation()
            //evt.preventDefault();
            this.stop_spline_playback();
            this.insert_new_knot(evt);
        });
        this.setup_zoom_drag();
        this.init_spline_elements();
    }

    /**
     * Update content in spline list
     */
    update_spline_list() {
        this.splines.forEach(spline => {
            const entry = document.createElement("div")
            entry.classList.add("spline-list-entry")
            entry.id = spline.filename
            const checkbox = document.createElement("span")
            checkbox.classList.add("spline-checkbox")
            checkbox.classList.add("material-icons")
            checkbox.classList.add("mdc-icon-button")
            checkbox.innerHTML = ""
            checkbox.value = spline.filename
            checkbox.title = "Show in Graph"
            const text = document.createElement("span")
            text.innerHTML = spline.filename
            entry.append(checkbox, text)

            entry.addEventListener("click", evt => {
                if (evt.currentTarget.id !== this.selected) {
                    // Cant unselect current spline, at least one spline needs 
                    // to be selected. Also we want the current selected spline 
                    // to be visible in the graph.
                    this.selected = evt.currentTarget.id
                    this.visibles.add(evt.currentTarget.id)
                    this.update_spline_list_selection()

                    // graph manipulation
                    this.init_spline_selection()
                    this.init_spline_elements()
                }
            })

            checkbox.addEventListener("click", evt => {
                evt.stopPropagation()
                const filename = evt.target.parentNode.id
                if (this.selected !== filename) {
                    if (this.visibles.has(filename)) {
                        this.visibles.delete(filename)
                    }
                    else {
                        this.visibles.add(filename)
                    }
                }
                this.update_spline_list_selection()
                this.init_spline_elements()
            }, true)

            this.spline_list_div.append(entry)

        })
        this.update_spline_list_selection()
        this.init_spline_elements()
    }

    init_spline_selection() {
        this.history.clear()
        const selectedSpline = this.splines.filter(sp => sp.filename === this.selected)[0]
        this.history.capture(selectedSpline.content);
        const currentSpline = this.history.retrieve();
        const bbox = currentSpline.bbox();
        bbox.expand_by_point([0., 0]);
        bbox.expand_by_point([0., .04]);
        this.dataBbox = bbox;
        this.viewport = this.dataBbox.copy();
    }

    update_spline_list_selection() {

        let entries = this.shadowRoot.querySelectorAll(".spline-list-entry")
        entries.forEach(entry => {
            entry.removeAttribute("checked")
            entry.querySelector(".spline-checkbox").innerHTML = ""
        })

        // Preselection 
        if (this.selected == null) {
            const latest = this.splines.length - 1
            if (latest >= 0) {
                const spline_fd = this.splines[latest].filename
                this.selected = spline_fd
                this.visibles.add(spline_fd)
            }
            this.init_spline_selection()
        }

        this.shadowRoot.getElementById(this.selected).setAttribute("checked", "")
        this.visibles.forEach(filename => {
            const parent = this.shadowRoot.getElementById(filename)
            const checkbox = parent.querySelector(".spline-checkbox")
            checkbox.innerHTML = VISIBILITY
        })
    }

    /**
     * Get splines from API
     */
    async fetch_splines() {
        try {
            return await fetch_json("/api/motions").then(res => {
                this.splines = res
                this.splines.forEach(spline => {
                    spline.content = BPoly.from_object(spline.content)
                })
            })
        }
        catch (err) {
            throw Error(error)
        }
    }

    /**
     * Spline list selection
     */
    add_spline_list() {
        const container = document.createElement("div")
        container.classList.add("spline-list")
        const title = document.createElement("h2")
        title.appendChild(document.createTextNode("Motions"))
        container.appendChild(title)
        this.spline_list_div = document.createElement("div")
        container.appendChild(this.spline_list_div)
        this.shadowRoot.insertBefore(container, this.shadowRoot.childNodes[1]) // insert after css link
    }


    /**
     * C1 continuity activated?
     */
    get c1() {
        return is_checked(this.c1Btn);
    }

    /**
     * Play current spline on Being. Start transport cursor.
     */
    async play_current_spline() {
        const url = HTTP_HOST + "/api/motors/0/play";
        const spline = this.history.retrieve();
        const res = await fetch_json(url, "POST", {
            spline: spline.to_dict(),
            loop: this.transport.looping,
            offset: this.transport.position,
        });
        this.transport.startTime = res["startTime"];
        this.transport.play();
    }

    /**
     * Stop spline playback on Being.
     */
    async stop_spline_playback() {
        const url = HTTP_HOST + "/api/motors/0/stop";
        await fetch(url, {method: "POST"});
        this.transport.pause();
    }

    /**
     * Setup drag event handlers for moving horizontally and zooming vertically.
     */
    setup_zoom_drag() {
        let start = null;
        let orig = null;
        let mid = 0;

        make_draggable(
            this.svg,
            evt => {
                start = [evt.clientX, evt.clientY];
                orig = this.viewport.copy();
                const pt = this.mouse_coordinates(evt);
                const alpha = clip((pt[0] - orig.left) / orig.width, 0, 1);
                mid = orig.left + alpha * orig.width;
            },
            evt => {
                const end = [evt.clientX, evt.clientY];
                const delta = subtract_arrays(end, start);
                const shift = -delta[0] / this.width * orig.width;
                const factor = Math.exp(-0.01 * delta[1]);
                this.viewport.left = factor * (orig.left - mid + shift) + mid;
                this.viewport.right = factor * (orig.right - mid + shift) + mid;
                this.update_trafo();
                this.draw_spline();
                this.transport.draw_cursor();
            },
            evt => {
                start = null;
                orig = null;
                mid = 0;
            },
        );
    }


    /**
     * Update disabled state of undo / redo buttons according to history.
     */
    update_buttons() {
        this.undoBtn.disabled = !this.history.undoable;
        this.redoBtn.disabled = !this.history.redoable;
        if (this.transport.playing) {
            this.playPauseBtn.innerHTML = "pause";
        } else {
            this.playPauseBtn.innerHTML = "play_arrow";
        }

        if (this.transport.looping) {
            switch_button_on(this.loopBtn);
        } else {
            switch_button_off(this.loopBtn);
        }
    }


    /**
     * Trigger viewport resize and redraw.
     */
    resize() {
        super.resize();
        this.draw_spline();
    }


    /**
     * Coordinates of mouse event inside canvas / SVG data space.
     * 
     * @param {MouseEvent} evt Mouse event to transform into data space.
     */
    mouse_coordinates(evt) {
        PT.x = evt.clientX;
        PT.y = evt.clientY;
        let a = PT.matrixTransform(this.ctmInv);
        let b = (new DOMPoint(a.x, a.y)).matrixTransform(this.trafoInv);
        return [b.x, b.y];
    }


    /**
     * Make something draggable inside data space. Wraps default
     * make_draggable. Handles mouse -> image space -> data space
     * transformation, calculates delta offset, triggers redraws. Mostly used
     * to drag SVG elements around.
     *
     * @param ele - Element to make draggable.
     * @param on_drag - On drag motion callback. Will be called with a relative
     * delta array.
     */
    make_draggable(ele, on_drag) {
        /** Start position of drag motion. */
        let start = null;

        make_draggable(
            ele,
            evt => {
                start = this.mouse_coordinates(evt);
                this.stop_spline_playback();
            },
            evt => {
                const end = this.mouse_coordinates(evt);
                const delta = subtract_arrays(end, start);
                on_drag(delta);
                this.draw_spline();
            },
            evt => {
                const end = this.mouse_coordinates(evt);
                if (arrays_equal(start, end)) {
                    return;
                }

                this.history.capture(this.mover.spline);
                this.init_spline_elements();
            },
        )
    }


    /**
     * Insert new knot into current spline.
     */
    insert_new_knot(evt) {
        if (this.history.length === 0) {
            return;
        }

        const pos = this.mouse_coordinates(evt);
        const currentSpline = this.history.retrieve();
        const newSpline = currentSpline.copy();
        const index = searchsorted(newSpline.x, pos[0]);
        newSpline.x.splice(index, 0, pos[0]);
        newSpline.c.forEach(row => {
            row.splice(index, 0, pos[1]);
        });

        smooth_out_spline(newSpline);

        // TODO: Do some coefficients cleanup. Wrap around and maybe take the
        // direction of the previous knots as the new default coefficients...
        this.history.capture(newSpline);
        this.init_spline_elements();
    }


    /**
     * Load spline into spline editor.
     */
    load_spline(spline) {
        this.history.clear();
        this.history.capture(spline);
        this.init_spline_elements();
    }

    save_spline() {
        console.log("save_spline()");
    }


    select_motor() {
        console.log("select_motor() :" + this.selMot.value);
    }


    /**
     * Set current duration of spline editor.
     */
    set_duration(duration) {
        this.transport.duration = duration;
        this.lines.forEach(line => {
            line.maxlen = .8 * (duration / INTERVAL)
        });
    }


    /**
     * Initialize spline elements.
     *
     * @param lw - Base line width.
     */
    init_spline_elements(lw = 2) {
        if (this.history.length === 0) {
            return;
        }

        const currentSpline = this.history.retrieve();
        const bbox = currentSpline.bbox();
        bbox.expand_by_point([0., 0]);
        bbox.expand_by_point([0., .04]);
        this.dataBbox = bbox;
        this.viewport.ll[1] = bbox.ll[1];
        this.viewport.ur[1] = bbox.ur[1];
        this.set_duration(currentSpline.duration);
        this.update_trafo();
        //this.lines.forEach(line => line.clear());
        this.update_buttons();
        remove_all_children(this.splineGroup);
        switch (currentSpline.order) {
            case Order.CUBIC:
                this.init_cubic_spline_background_elements(lw); // Plot under selected!
                this.init_cubic_spline_elements(lw);
                break;
            case Order.QUADRATIC:
                throw "Quadratic splines are not supported!";
            case Order.LINEAR:
            // TODO: Make me!
            // return this.init_linear_spline(cps, lw);
            default:
                throw "Order " + order + " not implemented!";
        }

        this.draw_spline();
        // this.draw_background_splines()
    }


    /**
     * Initialize an SVG path element and adds it to the SVG parent element.
     * data_source callback needs to deliver the 2-4 Bézier control points.
     */
    init_path(data_source, strokeWidth = 1, color = "black") {
        const path = create_element('path');
        setattr(path, "stroke", color);
        setattr(path, "stroke-width", strokeWidth);
        setattr(path, "fill", "transparent");
        this.splineGroup.appendChild(path)
        path.draw = () => {
            setattr(path, "d", path_d(this.transform_points(data_source())));
        };

        return path
    }

    /**
    * Initialize an SVG path element and adds it to the SVG parent element.
    * data_source callback needs to deliver the 2-4 Bézier control points.
    */
    init_background_path(data_source, strokeWidth = 1, color = "silver") {
        const path = create_element('path');
        setattr(path, "stroke", color);
        setattr(path, "stroke-dasharray", "2,2")
        setattr(path, "stroke-width", strokeWidth);
        setattr(path, "fill", "transparent");
        this.svg.appendChild(path)
        path.draw = () => {
            setattr(path, "d", path_d(this.transform_points(data_source())));
        };

        return path
    }



    /**
     * Initialize an SVG circle element and adds it to the SVG parent element.
     * data_source callback needs to deliver the center point of the circle.
     */
    init_circle(data_source, radius = 1, color = "black") {
        const circle = create_element('circle');
        setattr(circle, "r", radius);
        setattr(circle, "fill", color);
        this.splineGroup.appendChild(circle);
        circle.draw = () => {
            const a = this.transform_point(data_source());
            setattr(circle, "cx", a[0]);
            setattr(circle, "cy", a[1]);
        };

        return circle;
    }


    /**
     * Initialize an SVG line element and adds it to the SVG parent element.
     * data_source callback needs to deliver the start end and point of the
     * line.
     */
    init_line(data_source, strokeWidth = 1, color = "black") {
        const line = create_element("line");
        setattr(line, "stroke-width", strokeWidth);
        setattr(line, "stroke", color);
        this.splineGroup.appendChild(line);
        line.draw = () => {
            const [start, end] = data_source();
            const a = this.transform_point(start);
            const b = this.transform_point(end);
            setattr(line, "x1", a[0]);
            setattr(line, "y1", a[1]);
            setattr(line, "x2", b[0]);
            setattr(line, "y2", b[1]);
        };

        return line;
    }



    /**
     * Initialize all SVG elements for a cubic spline. Hooks up the draggable
     * callbacks. We create a copy of the current spline (working copy) on
     * which the drag handlers will be placed.
     */
    init_cubic_spline_elements(lw = 2) {
        const currentSpline = this.history.retrieve();
        this.mover = new Mover(currentSpline);
        const spline = this.mover.spline;  // Working copy
        for (let seg = 0; seg < spline.n_segments; seg++) {
            this.init_path(() => {
                return [
                    spline.point(seg, 0),
                    spline.point(seg, 1),
                    spline.point(seg, 2),
                    spline.point(seg + 1, 0),
                ];
            }, lw);
            this.init_line(() => {
                return [spline.point(seg, 0), spline.point(seg, 1)];
            });
            this.init_line(() => {
                return [spline.point(seg, 2), spline.point(seg + 1, 0)];
            });

            for (let cpNr = 1; cpNr < spline.degree; cpNr++) {
                this.make_draggable(
                    this.init_circle(() => {
                        return spline.point(seg, cpNr);
                    }, 3 * lw, "red"),
                    (delta) => {
                        this.mover.move_control_point(seg, cpNr, delta, this.c1);
                    },
                );
            }
        }

        for (let knotNr = 0; knotNr <= spline.n_segments; knotNr++) {
            const circle = this.init_circle(() => {
                return spline.point(knotNr);
            }, 3 * lw);
            this.make_draggable(
                circle,
                (delta) => {
                    this.mover.move_knot(knotNr, delta, this.c1);
                },
            );
            circle.addEventListener("dblclick", evt => {
                evt.stopPropagation();
                const currentSpline = this.history.retrieve();
                const newSpline = currentSpline.copy();
                const index = clip(knotNr, 0, currentSpline.n_segments);
                newSpline.x.splice(index, 1);
                newSpline.c.forEach(row => {
                    row.splice(index, 1);
                })
                this.history.capture(newSpline);
                this.init_spline_elements();
            });
        }

        this.draw_spline()
    }

    /**
    * Initialize all SVG path elements for a cubic background splines. 
    */
    init_cubic_spline_background_elements(lw = 2) {
        const backgroundSplines = [...this.visibles].filter(spl => spl !== this.selected)
        backgroundSplines.forEach(splFilename => {
            const currentSpline = this.splines.filter(spl => spl.filename === splFilename)[0].content

            for (let seg = 0; seg < currentSpline.n_segments; seg++) {
                this.init_background_path(() => {
                    return [
                        currentSpline.point(seg, 0),
                        currentSpline.point(seg, 1),
                        currentSpline.point(seg, 2),
                        currentSpline.point(seg + 1, 0),
                    ];
                }, lw);
            }
        })

        this.draw_spline()
    }


    init_linear_spline(data, lw = 2) {
        // TODO: Make me!
    }


    /**
     * Draw the current spline / update all the SVG elements. They will fetch
     * the current state from the spline via the data_source callbacks.
     */
    draw_spline() {
        for (let ele of this.splineGroup.children) {
            ele.draw();
        }
    }

    /**
     * Process new data message from backend.
     */
    new_data(msg) {
        // Clear of old data points in live plot
        if (!this.transport.playing) {
            this.lines.forEach(line => {
                line.data.popleft();
            });
            return;
        }

        const pos = this.transport.move(msg.timestamp);

        // Init new lines
        while (this.lines.length < msg.values.length) {
            const color = this.colorPicker.next();
            const maxlen = this.duration / INTERVAL;
            this.lines.push(new Line(this.ctx, color, maxlen));
        }

        // Plot data
        msg.values.forEach((value, nr) => {
            this.lines[nr].append_data([pos, value]);
        });
    }
}

customElements.define('being-editor', Editor);<|MERGE_RESOLUTION|>--- conflicted
+++ resolved
@@ -38,15 +38,10 @@
 /** Magnification factor for one single click on the zoom buttons */
 const ZOOM_FACTOR_PER_STEP = 1.5;
 
-<<<<<<< HEAD
-const HOST = window.location.host;
-=======
-
 /** Current host address */
 const HOST = window.location.host;
 
 /** Current http host address. */
->>>>>>> 6e465771
 const HTTP_HOST = "http://" + HOST;
 
 /** Checked string literal */
@@ -391,19 +386,6 @@
                 this.play_current_spline();
             }
         });
-<<<<<<< HEAD
-        this.playBtn.addEventListener("click", async evt => {
-            console.log("Play");
-            const url = HTTP_HOST + "/api/motors/0/play";
-            const spline = this.history.retrieve();
-            const res = await fetch_json(url, "POST", {
-                spline: spline.to_dict(),
-                loop: is_checked(this.loopBtn),
-            });
-            this.startTime = res['startTime'];
-        });
-=======
->>>>>>> 6e465771
 
         /*
         this.add_button("fiber_manual_record", "Record motion with motor").addEventListener("click", evt => {
