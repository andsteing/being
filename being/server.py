--- conflicted
+++ resolved
@@ -222,22 +222,4 @@
     from being.motion_player import MotionPlayer
     from being.motor import DummyMotor
 
-<<<<<<< HEAD
-    awake(MotionPlayer() | DummyMotor())
-=======
-    """
-    class SineGenerator(Block):
-        def __init__(self, frequency=1.):
-            super().__init__()
-            self.frequency = frequency
-            self.add_value_output()
-
-        def update(self):
-            now = time.perf_counter()
-            self.output.value = math.sin(TAU * self.frequency * now)
-
-    awake(SineGenerator(.1), SineGenerator(.2), SineGenerator(.4), web=True)
-    """
-    mp = MotionPlayer()
-    awake(mp)
->>>>>>> 4187f6f1
+    awake(MotionPlayer() | DummyMotor())